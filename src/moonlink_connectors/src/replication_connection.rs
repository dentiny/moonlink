--- conflicted
+++ resolved
@@ -330,12 +330,8 @@
     /// Clean up iceberg table in a blocking manner.
     async fn drop_iceberg_table(&mut self, table_id: u32) -> Result<()> {
         info!(table_id, "dropping iceberg table");
-<<<<<<< HEAD
-        let iceberg_state_manager = self.table_event_managers.remove(&table_id).unwrap();
-=======
         let mut iceberg_state_manager =
             self.iceberg_table_event_managers.remove(&table_id).unwrap();
->>>>>>> 6e9910f1
         iceberg_state_manager.drop_table().await?;
         Ok(())
     }
