--- conflicted
+++ resolved
@@ -198,13 +198,8 @@
     pub async fn add_table_replication(
         &mut self,
         src_table_name: &str,
-<<<<<<< HEAD
-        mooncake_table_id: &T,
+        mooncake_table_id: &MooncakeTableId,
         moonlink_table_config: &mut MoonlinkTableConfig,
-=======
-        mooncake_table_id: &MooncakeTableId,
-        moonlink_table_config: MoonlinkTableConfig,
->>>>>>> 0cb99ad3
         read_state_filepath_remap: ReadStateFilepathRemap,
         is_recovery: bool,
     ) -> Result<SrcTableId> {
