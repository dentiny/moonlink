use crate::error::Result;
use moonlink::row::IdentityProp;
use moonlink::{
    AccessorConfig, DataCompactionConfig, DiskSliceWriterConfig, FileIndexMergeConfig,
    IcebergPersistenceConfig, IcebergTableConfig, MooncakeTableConfig, MooncakeTableId,
    MoonlinkSecretType, MoonlinkTableConfig, MoonlinkTableSecret, StorageConfig, WalConfig,
};
/// This module contains util functions related to moonlink config.
use serde::{Deserialize, Serialize};
#[cfg(any(feature = "storage-gcs", feature = "storage-s3"))]
use url::Url;

<<<<<<< HEAD

/// Table config entry to persist.
#[derive(Clone, Debug)]
pub(crate) struct TableConfigEntry {
    /// Serialized json format for [`MoonlinkTableConfigForPersistence`].
    pub(crate) serialized_moonlink_table_config: serde_json::Value,
    /// Cloud vendor secret.
    pub(crate) cloud_vendor_secret: Option<MoonlinkTableSecret>,
    /// Iceberg data access secret.
    pub(crate) iceberg_data_access_secret: Option<MoonlinkTableSecret>,
    /// WAL secret.
    pub(crate) wal_secret: Option<MoonlinkTableSecret>,
}

/// Struct for iceberg table config.
/// Notice it's a subset of [`IcebergTableConfig`] since we want to keep things persisted minimum.
#[derive(Clone, Debug, Serialize, Deserialize)]
struct IcebergTableConfigForPersistence {
    /// Table warehouse location.
    warehouse_uri: String,
    /// Namespace for the iceberg table.
    namespace: String,
    /// Iceberg table name.
    table_name: String,
}

=======
>>>>>>> 0aebdce1
#[cfg(any(feature = "storage-gcs", feature = "storage-s3"))]
fn get_bucket_name(warehouse_uri: &str) -> Option<String> {
    if let Ok(url) = Url::parse(warehouse_uri) {
        return Some(url.host_str()?.to_string());
    }
    None
}

/// Struct for mooncake table config.
/// Notice it's a subset of [`MooncakeTableConfig`] since we want to keep things persisted minimum.
#[derive(Clone, Debug, Serialize, Deserialize, PartialEq)]
struct MooncakeTableConfigForPersistence {
    /// Number of batch records which decides when to flush records from MemSlice to disk.
    #[serde(default = "MooncakeTableConfig::default_mem_slice_size")]
    mem_slice_size: usize,

    /// Number of new deletion records which decides whether to create a new mooncake table snapshot.
    #[serde(default = "MooncakeTableConfig::default_snapshot_deletion_record_count")]
    snapshot_deletion_record_count: usize,

    /// Max number of rows in each record batch within MemSlice.
    #[serde(default = "MooncakeTableConfig::default_batch_size")]
    batch_size: usize,

    /// Disk slice parquet file flush threshold.
    #[serde(default = "MooncakeTableConfig::default_disk_slice_parquet_file_size")]
    disk_slice_parquet_file_size: usize,

    /// Config for data compaction.
    #[serde(default)]
    data_compaction_config: DataCompactionConfig,

    /// Config for index merge.
    #[serde(default)]
    file_index_config: FileIndexMergeConfig,

    /// Config for iceberg persistence config.
    #[serde(default)]
    persistence_config: IcebergPersistenceConfig,

    /// Whether this is an append-only table (no indexes, no deletes).
    #[serde(default = "MoonlinkTableConfigForPersistence::default_append_only")]
    append_only: bool,

    /// Identity of a single row.
    #[serde(default = "MoonlinkTableConfigForPersistence::default_row_identity")]
    row_identity: IdentityProp,
}

impl MooncakeTableConfigForPersistence {
    /// Validate the config.
    /// Notice, persisted config should keep backward compatibility and forward compatibility, and ALWAYS be valid.
    fn validate(&self) {
        if self.append_only {
            assert_eq!(self.row_identity, IdentityProp::None);
        }
        if self.row_identity == IdentityProp::None {
            assert!(self.append_only);
        }
    }
}

/// Struct for moonlink table config.
/// Notice it's a subset of [`MoonlinkTableConfig`] since we want to keep things persisted minimum.
#[derive(Clone, Debug, Serialize, Deserialize)]
struct MoonlinkTableConfigForPersistence {
    /// Mooncake table configuration.
    mooncake_table_config: MooncakeTableConfigForPersistence,
    /// Iceberg table configuration.
    iceberg_table_config: IcebergTableConfig,
    /// WAL root URI
    wal_root_uri: String,
}

impl MoonlinkTableConfigForPersistence {
    // Notice, default value for the table config should be a valid combination.
    const DEFAULT_APPEND_ONLY: bool = true;
    const DEFAULT_ROW_IDENTITY: IdentityProp = IdentityProp::None;

    pub fn default_append_only() -> bool {
        Self::DEFAULT_APPEND_ONLY
    }
    pub fn default_row_identity() -> IdentityProp {
        Self::DEFAULT_ROW_IDENTITY
    }

    /// Validate the config.
    /// Notice, persisted config should keep backward compatibility and forward compatibility, and ALWAYS be valid.
    fn validate(&self) {
        self.mooncake_table_config.validate();
    }

    /// Get mooncake table config from persisted moonlink config.
    fn get_mooncake_table_config(&self) -> MooncakeTableConfig {
        // Validate before exporting into mooncake table config.
        self.validate();

        MooncakeTableConfig {
            append_only: self.mooncake_table_config.append_only,
            row_identity: self.mooncake_table_config.row_identity.clone(),
            mem_slice_size: self.mooncake_table_config.mem_slice_size,
            snapshot_deletion_record_count: self
                .mooncake_table_config
                .snapshot_deletion_record_count,
            batch_size: self.mooncake_table_config.batch_size,
            disk_slice_writer_config: DiskSliceWriterConfig {
                parquet_file_size: self.mooncake_table_config.disk_slice_parquet_file_size,
                chaos_config: None,
            },
            persistence_config: self.mooncake_table_config.persistence_config.clone(),
            data_compaction_config: self.mooncake_table_config.data_compaction_config.clone(),
            file_index_config: self.mooncake_table_config.file_index_config.clone(),
            temp_files_directory: MooncakeTableConfig::DEFAULT_TEMP_FILE_DIRECTORY.to_string(),
        }
    }
}

/// Parse moonlink table config into json value to persist into postgres, and return the secret entry.
/// TODO(hjiang): Handle namespace better.
/// Returns:
/// - serialized json value of the persisted config
<<<<<<< HEAD
/// - cloud secret config
/// - iceberg secret entry
/// - wal secret entry
pub(crate) fn parse_moonlink_table_config(
    moonlink_table_config: MoonlinkTableConfig,
) -> Result<TableConfigEntry> {
=======
/// - wal secret entry
pub(crate) fn parse_moonlink_table_config(
    moonlink_table_config: MoonlinkTableConfig,
) -> Result<(serde_json::Value, Option<MoonlinkTableSecret>)> {
>>>>>>> 0aebdce1
    // Serialize mooncake table config.
    let iceberg_table_config = moonlink_table_config.iceberg_table_config;
    let wal_config = moonlink_table_config.wal_table_config;
    let mooncake_config = moonlink_table_config.mooncake_table_config;
    let persisted = MoonlinkTableConfigForPersistence {
        iceberg_table_config,
        mooncake_table_config: MooncakeTableConfigForPersistence {
            mem_slice_size: mooncake_config.mem_slice_size,
            snapshot_deletion_record_count: mooncake_config.snapshot_deletion_record_count,
            batch_size: mooncake_config.batch_size,
            disk_slice_parquet_file_size: mooncake_config
                .disk_slice_writer_config
                .parquet_file_size,
            data_compaction_config: mooncake_config.data_compaction_config.clone(),
            file_index_config: mooncake_config.file_index_config.clone(),
            persistence_config: mooncake_config.persistence_config.clone(),
            append_only: mooncake_config.append_only,
            row_identity: mooncake_config.row_identity,
        },
        wal_root_uri: wal_config.get_accessor_config().get_root_path(),
    };
    let config_json = serde_json::to_value(&persisted)?;

    // Extract table secret entry.
<<<<<<< HEAD
    let cloud_secret_config = if let Some(cloud_secret_config) = iceberg_config.metadata_accessor_config.get_cloud_secret_config() {
        cloud_secret_config.extract_security_metadata_entry()
    } else {
        None
    };
    let iceberg_secret_entry = iceberg_config
        .metadata_accessor_config
        .get_file_catalog_accessor_config()
        .unwrap()
        .extract_security_metadata_entry();
=======
>>>>>>> 0aebdce1
    let wal_secret_entry = wal_config
        .get_accessor_config()
        .extract_security_metadata_entry();

<<<<<<< HEAD
    let table_config_entry = TableConfigEntry {
        serialized_moonlink_table_config: config_json,
        cloud_vendor_secret: cloud_secret_config,
        iceberg_data_access_secret: iceberg_secret_entry,
        wal_secret: wal_secret_entry,
    };
    Ok(table_config_entry)
=======
    Ok((config_json, wal_secret_entry))
>>>>>>> 0aebdce1
}

/// Recover filesystem config from persisted config and secret.
///
/// For local filesystem, atomic write option is by default disabled, and it's caller's responsibility to enable if necessary.
#[allow(unreachable_patterns)]
fn reconstruct_storage_config_from_root(
    root_uri: &str,
    secret_entry: Option<MoonlinkTableSecret>,
) -> StorageConfig {
    if let Some(secret_entry) = secret_entry {
        match &secret_entry.secret_type {
            #[cfg(feature = "storage-gcs")]
            MoonlinkSecretType::Gcs => {
                return StorageConfig::Gcs {
                    project: secret_entry.project.unwrap(),
                    region: secret_entry.region.unwrap(),
                    bucket: get_bucket_name(root_uri).unwrap(),
                    access_key_id: secret_entry.key_id,
                    secret_access_key: secret_entry.secret,
                    endpoint: secret_entry.endpoint,
                    disable_auth: false,
                    write_option: None,
                };
            }
            #[cfg(feature = "storage-s3")]
            MoonlinkSecretType::S3 => {
                return StorageConfig::S3 {
                    access_key_id: secret_entry.key_id,
                    secret_access_key: secret_entry.secret,
                    region: secret_entry.region.unwrap(),
                    bucket: get_bucket_name(root_uri).unwrap(),
                    endpoint: secret_entry.endpoint,
                };
            }
            #[cfg(feature = "storage-fs")]
            MoonlinkSecretType::FileSystem => {
                return StorageConfig::FileSystem {
                    root_directory: root_uri.to_string(),
                    atomic_write_dir: None,
                };
            }

            _ => {
                panic!(
                    "Storage backend {:?} is not supported or feature not enabled. \
                     Please enable the corresponding feature flag or check your
            configuration.",
                    secret_entry.secret_type
                );
            }
        }
    }
    StorageConfig::FileSystem {
        root_directory: root_uri.to_string(),
        atomic_write_dir: None,
    }
}

/// Deserialize json value to moonlink table config.
pub(crate) fn deserialize_moonlink_table_config(
    serialized_config: serde_json::Value,
    wal_secret_entry: Option<MoonlinkTableSecret>,
    cloud_secret_entry: Option<MoonlinkTableSecret>,
    database: &str,
    table: &str,
) -> Result<MoonlinkTableConfig> {
    let parsed: MoonlinkTableConfigForPersistence = serde_json::from_value(serialized_config)?;
    let mooncake_table_config = parsed.get_mooncake_table_config();

    let wal_root = parsed.wal_root_uri.clone();
    let wal_storage_config = reconstruct_storage_config_from_root(&wal_root, wal_secret_entry);
    let mooncake_table_id = MooncakeTableId {
        database: database.to_string(),
        table: table.to_string(),
    };

    let moonlink_table_config = MoonlinkTableConfig {
        iceberg_table_config: parsed.iceberg_table_config,
        mooncake_table_config,
        wal_table_config: WalConfig::new(
            AccessorConfig::new_with_storage_config(wal_storage_config),
            &mooncake_table_id.to_string(),
        ),
    };

    Ok(moonlink_table_config)
}

#[cfg(test)]
mod tests {
    use super::*;
    use moonlink::{MooncakeTableConfig, MoonlinkTableConfig};
    use serde_json::json;

    #[test]
    fn test_moonlink_table_config_serde() {
        let old_moonlink_table_config = MoonlinkTableConfig {
            iceberg_table_config: IcebergTableConfig::default(),
            mooncake_table_config: MooncakeTableConfig::default(),
            wal_table_config: WalConfig::default(),
        };
        let (serialized_persisted_config, wal_secret) =
            parse_moonlink_table_config(old_moonlink_table_config.clone()).unwrap();
        let new_moonlink_table_config =
            deserialize_moonlink_table_config(serialized_persisted_config, wal_secret, "db", "tbl")
                .unwrap();
        assert_eq!(
            new_moonlink_table_config.mooncake_table_config,
            old_moonlink_table_config.mooncake_table_config
        );
        assert_eq!(
            new_moonlink_table_config.iceberg_table_config,
            old_moonlink_table_config.iceberg_table_config
        );
    }

    // Testing scenario: serialized json config only contains partial fields, check whether json deserialization succeeds, and populates default value correctly.
    #[test]
    fn test_mooncake_persisted_config_serde() {
        // Intentionally miss a few fields persisted config.
        let json_input = json!({
            "disk_slice_parquet_file_size": 22222,
            "data_compaction_config": {
                "min_data_file_to_compact": 10,
                "data_file_final_size": 123456
            },
            "file_index_config": {
                "min_file_indices_to_merge": 5,
                "index_block_final_size": 654321
            }
        });

        let actual_persisted_config: MooncakeTableConfigForPersistence =
            serde_json::from_value(json_input).unwrap();
        // Apart from assigned fields, all other fields should be assigned default value.
        let expected_persisted_config = MooncakeTableConfigForPersistence {
            // Mooncake table config.
            mem_slice_size: MooncakeTableConfig::default_mem_slice_size(),
            snapshot_deletion_record_count:
                MooncakeTableConfig::default_snapshot_deletion_record_count(),
            batch_size: MooncakeTableConfig::default_batch_size(),
            disk_slice_parquet_file_size: 22222,
            // Data compaction config.
            data_compaction_config: DataCompactionConfig {
                min_data_file_to_compact: 10,
                max_data_file_to_compact: DataCompactionConfig::default_max_data_file_to_compact(),
                data_file_final_size: 123456,
                data_file_deletion_percentage:
                    DataCompactionConfig::default_data_file_deletion_percentage(),
            },
            // Index merge config.
            file_index_config: FileIndexMergeConfig {
                min_file_indices_to_merge: 5,
                max_file_indices_to_merge: FileIndexMergeConfig::default_max_file_indices_to_merge(
                ),
                index_block_final_size: 654321,
            },
            // Iceberg persistence config.
            persistence_config: IcebergPersistenceConfig::default(),
            // Append-only config.
            append_only: true,
            // Row identity.
            row_identity: IdentityProp::None,
        };
        assert_eq!(actual_persisted_config, expected_persisted_config);
    }
}<|MERGE_RESOLUTION|>--- conflicted
+++ resolved
@@ -10,35 +10,6 @@
 #[cfg(any(feature = "storage-gcs", feature = "storage-s3"))]
 use url::Url;
 
-<<<<<<< HEAD
-
-/// Table config entry to persist.
-#[derive(Clone, Debug)]
-pub(crate) struct TableConfigEntry {
-    /// Serialized json format for [`MoonlinkTableConfigForPersistence`].
-    pub(crate) serialized_moonlink_table_config: serde_json::Value,
-    /// Cloud vendor secret.
-    pub(crate) cloud_vendor_secret: Option<MoonlinkTableSecret>,
-    /// Iceberg data access secret.
-    pub(crate) iceberg_data_access_secret: Option<MoonlinkTableSecret>,
-    /// WAL secret.
-    pub(crate) wal_secret: Option<MoonlinkTableSecret>,
-}
-
-/// Struct for iceberg table config.
-/// Notice it's a subset of [`IcebergTableConfig`] since we want to keep things persisted minimum.
-#[derive(Clone, Debug, Serialize, Deserialize)]
-struct IcebergTableConfigForPersistence {
-    /// Table warehouse location.
-    warehouse_uri: String,
-    /// Namespace for the iceberg table.
-    namespace: String,
-    /// Iceberg table name.
-    table_name: String,
-}
-
-=======
->>>>>>> 0aebdce1
 #[cfg(any(feature = "storage-gcs", feature = "storage-s3"))]
 fn get_bucket_name(warehouse_uri: &str) -> Option<String> {
     if let Ok(url) = Url::parse(warehouse_uri) {
@@ -160,19 +131,12 @@
 /// TODO(hjiang): Handle namespace better.
 /// Returns:
 /// - serialized json value of the persisted config
-<<<<<<< HEAD
 /// - cloud secret config
 /// - iceberg secret entry
 /// - wal secret entry
 pub(crate) fn parse_moonlink_table_config(
     moonlink_table_config: MoonlinkTableConfig,
 ) -> Result<TableConfigEntry> {
-=======
-/// - wal secret entry
-pub(crate) fn parse_moonlink_table_config(
-    moonlink_table_config: MoonlinkTableConfig,
-) -> Result<(serde_json::Value, Option<MoonlinkTableSecret>)> {
->>>>>>> 0aebdce1
     // Serialize mooncake table config.
     let iceberg_table_config = moonlink_table_config.iceberg_table_config;
     let wal_config = moonlink_table_config.wal_table_config;
@@ -197,34 +161,11 @@
     let config_json = serde_json::to_value(&persisted)?;
 
     // Extract table secret entry.
-<<<<<<< HEAD
-    let cloud_secret_config = if let Some(cloud_secret_config) = iceberg_config.metadata_accessor_config.get_cloud_secret_config() {
-        cloud_secret_config.extract_security_metadata_entry()
-    } else {
-        None
-    };
-    let iceberg_secret_entry = iceberg_config
-        .metadata_accessor_config
-        .get_file_catalog_accessor_config()
-        .unwrap()
-        .extract_security_metadata_entry();
-=======
->>>>>>> 0aebdce1
     let wal_secret_entry = wal_config
         .get_accessor_config()
         .extract_security_metadata_entry();
 
-<<<<<<< HEAD
-    let table_config_entry = TableConfigEntry {
-        serialized_moonlink_table_config: config_json,
-        cloud_vendor_secret: cloud_secret_config,
-        iceberg_data_access_secret: iceberg_secret_entry,
-        wal_secret: wal_secret_entry,
-    };
-    Ok(table_config_entry)
-=======
     Ok((config_json, wal_secret_entry))
->>>>>>> 0aebdce1
 }
 
 /// Recover filesystem config from persisted config and secret.
