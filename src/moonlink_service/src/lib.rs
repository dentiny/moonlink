mod error;
pub mod rest_api;
pub mod rpc_server;

pub use error::Result;
use moonlink_backend::MoonlinkBackend;
use moonlink_metadata_store::SqliteMetadataStore;
use std::sync::Arc;
use tokio::signal::unix::{signal, SignalKind};
use tracing::{info, error};

pub struct ServiceConfig {
    /// Base location for moonlink storage (including cache files, iceberg tables, etc).
    pub base_path: String,
    /// Used for REST API as ingestion source.
    pub rest_api_port: Option<u16>,
    /// Used for moonlink standalone deployment.
    pub tcp_port: Option<u16>,
}

pub async fn start_with_config(config: ServiceConfig) -> Result<()> {
    let mut sigterm = signal(SignalKind::terminate()).unwrap();
    let sqlite_metadata_accessor = SqliteMetadataStore::new_with_directory(&config.base_path)
        .await
        .unwrap();
    let mut backend =
        MoonlinkBackend::new(config.base_path.clone(), Box::new(sqlite_metadata_accessor)).await?;

    if config.rest_api_port.is_some() {
        backend.initialize_event_api().await?;
    }

    let backend = Arc::new(backend);

    // Start RPC server on Unix socket
    let socket_path = std::path::PathBuf::from(&config.base_path).join("moonlink.sock");
    let rpc_backend = backend.clone();
    let rpc_handle = tokio::spawn(async move {
        if let Err(e) = rpc_server::start_unix_server(rpc_backend, socket_path).await {
            error!("RPC server failed: {}", e);
        }
    });

    // Optionally start REST API
    let (rest_api_handle, rest_api_shutdown_signal) = if let Some(port) = config.rest_api_port {
        let api_state = rest_api::ApiState::new(backend.clone());
<<<<<<< HEAD
        Some(tokio::spawn(async move {
            if let Err(e) = rest_api::start_server(api_state, port).await {
                error!("REST API server failed: {}", e);
            }
        }))
    } else {
        None
    };    

    // Optionally start TCP server.
    let tcp_api_handle = if let Some(port) = config.tcp_port {
        let backend_clone = backend.clone();
        let addr: std::net::SocketAddr = format!("0.0.0.0:{port}").parse().unwrap();
        Some(tokio::spawn(async move {
            if let Err(e) = rpc_server::start_tcp_server(backend_clone, addr).await {
                error!("TCP server failed: {}", e);
=======
        let (shutdown_tx, shutdown_rx) = tokio::sync::oneshot::channel();
        let handle = tokio::spawn(async move {
            if let Err(e) = rest_api::start_server(api_state, port, shutdown_rx).await {
                warn!("REST API server failed: {}", e);
>>>>>>> c3fe1008
            }
        });
        (Some(handle), Some(shutdown_tx))
    } else {
        (None, None)
    };

    info!("Moonlink service started successfully");

    // Wait for termination signal
    let _ = sigterm.recv().await;
    info!("Received SIGTERM, shutting down...");

    // Clean shutdown: abort background servers
    if let Some(handle) = rest_api_handle {
        rest_api_shutdown_signal
            .expect("REST API shutdown sender supposed to be valid")
            .send(())
            .unwrap();
        handle.await?;
    }
    rpc_handle.abort();

    info!("Moonlink service shut down complete");
    Ok(())
}<|MERGE_RESOLUTION|>--- conflicted
+++ resolved
@@ -7,7 +7,7 @@
 use moonlink_metadata_store::SqliteMetadataStore;
 use std::sync::Arc;
 use tokio::signal::unix::{signal, SignalKind};
-use tracing::{info, error};
+use tracing::{error, info};
 
 pub struct ServiceConfig {
     /// Base location for moonlink storage (including cache files, iceberg tables, etc).
@@ -44,34 +44,30 @@
     // Optionally start REST API
     let (rest_api_handle, rest_api_shutdown_signal) = if let Some(port) = config.rest_api_port {
         let api_state = rest_api::ApiState::new(backend.clone());
-<<<<<<< HEAD
-        Some(tokio::spawn(async move {
-            if let Err(e) = rest_api::start_server(api_state, port).await {
+        let (shutdown_tx, shutdown_rx) = tokio::sync::oneshot::channel();
+        let handle = tokio::spawn(async move {
+            if let Err(e) = rest_api::start_server(api_state, port, shutdown_rx).await {
                 error!("REST API server failed: {}", e);
             }
-        }))
+        });
+        (Some(handle), Some(shutdown_tx))
     } else {
-        None
-    };    
+        (None, None)
+    };
 
     // Optionally start TCP server.
     let tcp_api_handle = if let Some(port) = config.tcp_port {
         let backend_clone = backend.clone();
         let addr: std::net::SocketAddr = format!("0.0.0.0:{port}").parse().unwrap();
-        Some(tokio::spawn(async move {
+        // TODO(hjiang): Implement graceful shutdown for TCP server.
+        let handle = tokio::spawn(async move {
             if let Err(e) = rpc_server::start_tcp_server(backend_clone, addr).await {
                 error!("TCP server failed: {}", e);
-=======
-        let (shutdown_tx, shutdown_rx) = tokio::sync::oneshot::channel();
-        let handle = tokio::spawn(async move {
-            if let Err(e) = rest_api::start_server(api_state, port, shutdown_rx).await {
-                warn!("REST API server failed: {}", e);
->>>>>>> c3fe1008
             }
         });
-        (Some(handle), Some(shutdown_tx))
+        Some(handle)
     } else {
-        (None, None)
+        None
     };
 
     info!("Moonlink service started successfully");
@@ -88,6 +84,11 @@
             .unwrap();
         handle.await?;
     }
+
+    if let Some(handle) = tcp_api_handle {
+        handle.abort();
+    }
+
     rpc_handle.abort();
 
     info!("Moonlink service shut down complete");
