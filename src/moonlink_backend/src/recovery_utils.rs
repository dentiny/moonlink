--- conflicted
+++ resolved
@@ -65,13 +65,8 @@
 
 /// Recovery non-REST ingestion table.
 async fn recover_non_rest_table(
-<<<<<<< HEAD
     mut metadata_entry: TableMetadataEntry,
-    replication_manager: &mut ReplicationManager<MooncakeTableId>,
-=======
-    metadata_entry: TableMetadataEntry,
     replication_manager: &mut ReplicationManager,
->>>>>>> 0cb99ad3
     read_state_filepath_remap: ReadStateFilepathRemap,
 ) -> Result<()> {
     assert_ne!(metadata_entry.src_table_uri, REST_API_URI);
