--- conflicted
+++ resolved
@@ -1,14 +1,10 @@
 pub(crate) mod base_cache;
 pub mod cache_config;
 pub(crate) mod cache_handle;
-<<<<<<< HEAD
 pub mod object_storage_cache;
-=======
-pub(crate) mod object_storage_cache;
 
 #[cfg(test)]
 mod state_tests;
 
 #[cfg(test)]
-mod test_utils;
->>>>>>> 3da78ddd
+mod test_utils;