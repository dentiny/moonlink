--- conflicted
+++ resolved
@@ -1,10 +1,4 @@
-<<<<<<< HEAD
-use crate::storage::index::file_index_id::get_next_file_index_id;
-use crate::storage::storage_utils::{FileId, RecordLocation};
-use arrow_array::builder;
-=======
 use crate::storage::storage_utils::{MooncakeDataFileRef, RecordLocation};
->>>>>>> ead85eb6
 use futures::executor::block_on;
 use memmap2::Mmap;
 use std::collections::BinaryHeap;
@@ -68,14 +62,7 @@
 /// [lower_bit_hash, seg_idx, row_idx]
 #[derive(Clone)]
 pub struct GlobalIndex {
-<<<<<<< HEAD
-    /// A unique id to identify each global index.
-    pub(crate) global_index_id: u32,
-
-    pub(crate) files: Vec<Arc<PathBuf>>, // data files
-=======
     pub(crate) files: Vec<MooncakeDataFileRef>,
->>>>>>> ead85eb6
     pub(crate) num_rows: u32,
     pub(crate) hash_bits: u32,
     pub(crate) hash_upper_bits: u32,
@@ -108,13 +95,9 @@
     pub(crate) bucket_end_idx: u32,
     pub(crate) bucket_start_offset: u64,
     pub(crate) file_path: String,
-<<<<<<< HEAD
     /// File size for the index block file, used to decide whether to continue merge index blocks.
     pub(crate) file_size: u64,
-    data: Option<Mmap>,
-=======
     data: Arc<Option<Mmap>>,
->>>>>>> ead85eb6
 }
 
 impl IndexBlock {
@@ -132,12 +115,8 @@
             bucket_end_idx,
             bucket_start_offset,
             file_path,
-<<<<<<< HEAD
             file_size: file_metadata.len(),
-            data: Some(data),
-=======
             data: Arc::new(Some(data)),
->>>>>>> ead85eb6
         }
     }
 
