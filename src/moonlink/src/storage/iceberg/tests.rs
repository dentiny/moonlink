use crate::row::IdentityProp as RowIdentity;
use crate::row::MoonlinkRow;
use crate::row::RowValue;
use crate::storage::iceberg::iceberg_table_manager::IcebergTableConfig;
use crate::storage::iceberg::iceberg_table_manager::IcebergTableManager;
use crate::storage::iceberg::iceberg_table_manager::TableManager;
#[cfg(feature = "storage-s3")]
use crate::storage::iceberg::s3_test_utils;
<<<<<<< HEAD
use crate::storage::iceberg::test_utils::{
    check_deletion_vector_consistency_for_snapshot, create_table_and_iceberg_manager,
    create_test_arrow_schema, create_test_table_metadata, load_arrow_batch,
    validate_recovered_snapshot,
};
use crate::storage::index::persisted_bucket_hash_map::FileIndexMergeConfig;
=======
use crate::storage::iceberg::test_utils::*;
>>>>>>> b5b76539
use crate::storage::index::persisted_bucket_hash_map::GlobalIndex;
use crate::storage::index::Index;
use crate::storage::index::MooncakeIndex;
use crate::storage::mooncake_table::delete_vector::BatchDeletionVector;
use crate::storage::mooncake_table::IcebergSnapshotPayload;
use crate::storage::mooncake_table::Snapshot;
use crate::storage::mooncake_table::SnapshotOption;
use crate::storage::mooncake_table::{
    IcebergSnapshotImportPayload, IcebergSnapshotIndexMergePayload,
};
use crate::storage::mooncake_table::{
    TableConfig as MooncakeTableConfig, TableMetadata as MooncakeTableMetadata,
};
use crate::storage::storage_utils::create_data_file;
use crate::storage::storage_utils::FileId;
use crate::storage::storage_utils::MooncakeDataFileRef;
use crate::storage::storage_utils::RawDeletionRecord;
use crate::storage::storage_utils::RecordLocation;
use crate::storage::MooncakeTable;

use std::collections::HashMap;
use std::path::PathBuf;
use std::sync::Arc;

use arrow::datatypes::Schema as ArrowSchema;
use arrow_array::{Int32Array, RecordBatch, StringArray};
use iceberg::io::FileIOBuilder;
use iceberg::Error as IcebergError;
use iceberg::Result as IcebergResult;
use parquet::arrow::AsyncArrowWriter;
use tempfile::tempdir;
use tokio::sync::mpsc;

/// Create test batch deletion vector.
fn test_committed_deletion_log_1(
    data_filepath: MooncakeDataFileRef,
) -> HashMap<MooncakeDataFileRef, BatchDeletionVector> {
    let mut deletion_vector = BatchDeletionVector::new(MooncakeTableConfig::DEFAULT_BATCH_SIZE);
    deletion_vector.delete_row(0);

    HashMap::<MooncakeDataFileRef, BatchDeletionVector>::from([(
        data_filepath.clone(),
        deletion_vector,
    )])
}
fn test_committed_deletion_log_2(
    data_filepath: MooncakeDataFileRef,
) -> HashMap<MooncakeDataFileRef, BatchDeletionVector> {
    let mut deletion_vector = BatchDeletionVector::new(MooncakeTableConfig::DEFAULT_BATCH_SIZE);
    deletion_vector.delete_row(1);
    deletion_vector.delete_row(2);

    HashMap::<MooncakeDataFileRef, BatchDeletionVector>::from([(
        data_filepath.clone(),
        deletion_vector,
    )])
}

/// Test util function to create file indices.
fn test_global_index(data_files: Vec<MooncakeDataFileRef>) -> GlobalIndex {
    GlobalIndex {
        files: data_files,
        num_rows: 0,
        hash_bits: 0,
        hash_upper_bits: 0,
        hash_lower_bits: 0,
        seg_id_bits: 0,
        row_id_bits: 0,
        bucket_bits: 0,
        index_blocks: vec![],
    }
}

/// Test util functions to create moonlink rows.
fn test_row_1() -> MoonlinkRow {
    MoonlinkRow::new(vec![
        RowValue::Int32(1),
        RowValue::ByteArray("John".as_bytes().to_vec()),
        RowValue::Int32(10),
    ])
}
fn test_row_2() -> MoonlinkRow {
    MoonlinkRow::new(vec![
        RowValue::Int32(2),
        RowValue::ByteArray("Bob".as_bytes().to_vec()),
        RowValue::Int32(20),
    ])
}
fn test_row_3() -> MoonlinkRow {
    MoonlinkRow::new(vec![
        RowValue::Int32(3),
        RowValue::ByteArray("Cat".as_bytes().to_vec()),
        RowValue::Int32(30),
    ])
}

/// Test util function to create iceberg table config.
fn create_iceberg_table_config(warehouse_uri: String) -> IcebergTableConfig {
    IcebergTableConfig {
        warehouse_uri,
        namespace: vec!["namespace".to_string()],
        table_name: "test_table".to_string(),
    }
}

/// Test util function to write arrow record batch into local file.
async fn write_arrow_record_batch_to_local<P: AsRef<std::path::Path>>(
    path: P,
    schema: Arc<ArrowSchema>,
    batch: &RecordBatch,
) -> IcebergResult<()> {
    let file = tokio::fs::File::create(&path).await?;
    let mut writer = AsyncArrowWriter::try_new(file, schema, None)?;
    writer.write(batch).await?;
    writer.close().await?;
    Ok(())
}

/// Test util to get file indices filepaths and their corresponding data filepaths.
fn get_file_indices_filepath_and_data_filepaths(
    mooncake_index: &MooncakeIndex,
) -> (
    Vec<String>, /*file indices filepath*/
    Vec<String>, /*data filepaths*/
) {
    let file_indices = &mooncake_index.file_indices;

    let mut data_files: Vec<String> = vec![];
    let mut index_files: Vec<String> = vec![];
    for cur_file_index in file_indices.iter() {
        data_files.extend(
            cur_file_index
                .files
                .iter()
                .map(|cur_file| cur_file.file_path().clone())
                .collect::<Vec<_>>(),
        );
        index_files.extend(
            cur_file_index
                .index_blocks
                .iter()
                .map(|cur_index_block| cur_index_block.file_path.clone())
                .collect::<Vec<_>>(),
        );
    }

    (data_files, index_files)
}

/// Test snapshot store and load for different types of catalogs based on the given warehouse.
async fn test_store_and_load_snapshot_impl(
    mooncake_table_metadata: Arc<MooncakeTableMetadata>,
    iceberg_table_config: IcebergTableConfig,
) -> IcebergResult<()> {
    // At the beginning of the test, there's nothing in table.
    let mut iceberg_table_manager = IcebergTableManager::new(
        mooncake_table_metadata.clone(),
        iceberg_table_config.clone(),
    )?;
    assert!(iceberg_table_manager.persisted_data_files.is_empty());

    // Create arrow schema and table.
    let arrow_schema = create_test_arrow_schema();
    let tmp_dir = tempdir()?;

    // Write first snapshot to iceberg table (with deletion vector).
    let data_filename_1 = "data-1.parquet";
    let batch_1 = RecordBatch::try_new(
        arrow_schema.clone(),
        vec![
            Arc::new(Int32Array::from(vec![1, 2, 3])), // id column
            Arc::new(StringArray::from(vec!["a", "b", "c"])), // name column
            Arc::new(Int32Array::from(vec![10, 20, 30])), // age column
        ],
    )
    .unwrap();
    let parquet_path = tmp_dir.path().join(data_filename_1);
    let data_file_1 = create_data_file(0, parquet_path.to_str().unwrap().to_string());
    write_arrow_record_batch_to_local(parquet_path.as_path(), arrow_schema.clone(), &batch_1)
        .await?;
    let file_indice_1 = test_global_index(vec![data_file_1.clone()]);

    let iceberg_snapshot_payload = IcebergSnapshotPayload {
        flush_lsn: 0,
        import_payload: IcebergSnapshotImportPayload {
            data_files: vec![data_file_1.clone()],
            new_deletion_vector: test_committed_deletion_log_1(data_file_1.clone()),
            file_indices: vec![file_indice_1.clone()],
        },
        index_merge_payload: IcebergSnapshotIndexMergePayload {
            new_file_indices_to_import: vec![],
            old_file_indices_to_remove: vec![],
        },
    };
    iceberg_table_manager
        .sync_snapshot(iceberg_snapshot_payload)
        .await?;

    // Write second snapshot to iceberg table, with updated deletion vector and new data file.
    let data_filename_2 = "data-2.parquet";
    let batch_2 = RecordBatch::try_new(
        arrow_schema.clone(),
        vec![
            Arc::new(Int32Array::from(vec![4, 5, 6])), // id column
            Arc::new(StringArray::from(vec!["d", "e", "f"])), // name column
            Arc::new(Int32Array::from(vec![40, 50, 60])), // age column
        ],
    )
    .unwrap();
    let parquet_path = tmp_dir.path().join(data_filename_2);
    let data_file_2 = create_data_file(1, parquet_path.to_str().unwrap().to_string());
    write_arrow_record_batch_to_local(parquet_path.as_path(), arrow_schema.clone(), &batch_2)
        .await?;
    let file_indice_2 = test_global_index(vec![data_file_2.clone()]);

    let iceberg_snapshot_payload = IcebergSnapshotPayload {
        flush_lsn: 1,
        import_payload: IcebergSnapshotImportPayload {
            data_files: vec![data_file_2.clone()],
            new_deletion_vector: test_committed_deletion_log_2(data_file_2.clone()),
            file_indices: vec![file_indice_2.clone()],
        },
        index_merge_payload: IcebergSnapshotIndexMergePayload {
            new_file_indices_to_import: vec![],
            old_file_indices_to_remove: vec![],
        },
    };
    iceberg_table_manager
        .sync_snapshot(iceberg_snapshot_payload)
        .await?;

    // Check persisted items in the iceberg table.
    assert_eq!(
        iceberg_table_manager.persisted_data_files.len(),
        2,
        "Persisted items for table manager is {:?}",
        iceberg_table_manager.persisted_data_files
    );
    assert_eq!(iceberg_table_manager.persisted_file_indices.len(), 2);

    // Check the loaded data file is of the expected format and content.
    let file_io = iceberg_table_manager
        .iceberg_table
        .as_ref()
        .unwrap()
        .file_io();
    for (loaded_path, data_entry) in iceberg_table_manager.persisted_data_files.iter() {
        let loaded_arrow_batch = load_arrow_batch(file_io, loaded_path.as_str()).await?;
        let deleted_rows = data_entry.deletion_vector.collect_deleted_rows();
        assert_eq!(*loaded_arrow_batch.schema_ref(), arrow_schema);

        // Check second data file and its deletion vector.
        if loaded_path.ends_with(data_filename_2) {
            assert_eq!(loaded_arrow_batch, batch_2,);
            assert_eq!(deleted_rows, vec![1, 2],);
            continue;
        }

        // Check first data file and its deletion vector.
        assert!(loaded_path.ends_with(data_filename_1));
        assert_eq!(loaded_arrow_batch, batch_1,);
        assert_eq!(deleted_rows, vec![0],);
    }

    // Write third snapshot to iceberg table, with file indices to add and remove.
    let iceberg_snapshot_payload = IcebergSnapshotPayload {
        flush_lsn: 2,
        import_payload: IcebergSnapshotImportPayload {
            data_files: vec![],
            new_deletion_vector: HashMap::new(),
            file_indices: vec![],
        },
        index_merge_payload: IcebergSnapshotIndexMergePayload {
            new_file_indices_to_import: vec![test_global_index(vec![
                data_file_1.clone(),
                data_file_2.clone(),
            ])],
            old_file_indices_to_remove: vec![file_indice_1.clone(), file_indice_2.clone()],
        },
    };
    iceberg_table_manager
        .sync_snapshot(iceberg_snapshot_payload)
        .await?;
    assert_eq!(iceberg_table_manager.persisted_file_indices.len(), 1);

    // Create a new iceberg table manager and check persisted content.
    let mut iceberg_table_manager = IcebergTableManager::new(
        mooncake_table_metadata.clone(),
        iceberg_table_config.clone(),
    )?;
    let snapshot = iceberg_table_manager.load_snapshot_from_table().await?;
    assert!(snapshot.indices.in_memory_index.is_empty());
    assert_eq!(snapshot.indices.file_indices.len(), 1);
    validate_recovered_snapshot(&snapshot, &iceberg_table_config.warehouse_uri).await;

    Ok(())
}

/// Basic iceberg snapshot sync and load test via iceberg table manager.
#[tokio::test]
async fn test_sync_snapshots() -> IcebergResult<()> {
    // Create arrow schema and table.
    let tmp_dir = tempdir()?;
    let mooncake_table_metadata =
        create_test_table_metadata(tmp_dir.path().to_str().unwrap().to_string());
    let iceberg_table_config = IcebergTableConfig {
        warehouse_uri: tmp_dir.path().to_str().unwrap().to_string(),
        namespace: vec!["namespace".to_string()],
        table_name: "test_table".to_string(),
    };
    test_store_and_load_snapshot_impl(
        mooncake_table_metadata.clone(),
        iceberg_table_config.clone(),
    )
    .await?;
    Ok(())
}

/// Test iceberg table manager drop table.
#[tokio::test]
async fn test_drop_table() {
    let tmp_dir = tempdir().unwrap();
    let mooncake_table_metadata =
        create_test_table_metadata(tmp_dir.path().to_str().unwrap().to_string());
    let config = IcebergTableConfig {
        warehouse_uri: tmp_dir.path().to_str().unwrap().to_string(),
        namespace: vec!["namespace".to_string()],
        table_name: "test_table".to_string(),
    };
    let mut iceberg_table_manager =
        IcebergTableManager::new(mooncake_table_metadata.clone(), config.clone()).unwrap();
    iceberg_table_manager
        .initialize_iceberg_table_for_once()
        .await
        .unwrap();

    // Perform whitebox testing, which assume the table directory `<warehouse>/<namespace>/<table>` on local filesystem , to check whether table are correctly created or dropped.
    let mut table_directory = PathBuf::from(tmp_dir.path());
    table_directory.push(config.namespace.first().unwrap());
    table_directory.push(config.table_name);
    let directory_exists = tokio::fs::try_exists(&table_directory).await.unwrap();
    assert!(directory_exists);

    // Drop table and check directory existence.
    iceberg_table_manager.drop_table().await.unwrap();
    let directory_exists = tokio::fs::try_exists(&table_directory).await.unwrap();
    assert!(!directory_exists);
}

/// Testing scenario: attempt an iceberg snapshot load with no preceding store.
#[tokio::test]
async fn test_empty_snapshot_load() -> IcebergResult<()> {
    let tmp_dir = tempdir()?;
    let mooncake_table_metadata =
        create_test_table_metadata(tmp_dir.path().to_str().unwrap().to_string());
    let config = create_iceberg_table_config(tmp_dir.path().to_str().unwrap().to_string());

    // Recover from iceberg snapshot, and check mooncake table snapshot version.
    let mut iceberg_table_manager =
        IcebergTableManager::new(mooncake_table_metadata.clone(), config.clone())?;
    let snapshot = iceberg_table_manager.load_snapshot_from_table().await?;
    assert!(snapshot.disk_files.is_empty());
    assert!(snapshot.indices.in_memory_index.is_empty());
    assert!(snapshot.indices.file_indices.is_empty());
    assert!(snapshot.data_file_flush_lsn.is_none());
    Ok(())
}

/// Testing scenario: iceberg snapshot should be loaded only once at recovery, otherwise it panics.
#[tokio::test]
async fn test_snapshot_load_for_multiple_times() -> IcebergResult<()> {
    let tmp_dir = tempdir()?;
    let mooncake_table_metadata =
        create_test_table_metadata(tmp_dir.path().to_str().unwrap().to_string());
    let config = create_iceberg_table_config(tmp_dir.path().to_str().unwrap().to_string());
    let mut iceberg_table_manager =
        IcebergTableManager::new(mooncake_table_metadata.clone(), config.clone())?;

    iceberg_table_manager.load_snapshot_from_table().await?;
    let result = std::panic::catch_unwind(std::panic::AssertUnwindSafe(|| {
        tokio::runtime::Handle::current().block_on(async {
            iceberg_table_manager
                .load_snapshot_from_table()
                .await
                .unwrap();
        });
    }));
    assert!(result.is_err());

    Ok(())
}

/// Testing scenario: create iceberg snapshot for index merge.
#[tokio::test]
async fn test_index_merge_and_create_snapshot() {
    let tmp_dir = tempdir().unwrap();

    // File indices merge is triggered as long as there's not only one file indice.
    let file_index_config = FileIndexMergeConfig {
        file_indices_to_merge: 2,
        index_block_final_size: 1000,
    };

    // Set mooncake and iceberg flush and snapshot threshold to huge value, to verify force flush and force snapshot works as expected.
    let mooncake_table_config = MooncakeTableConfig {
        batch_size: MooncakeTableConfig::DEFAULT_BATCH_SIZE,
        disk_slice_parquet_file_size: MooncakeTableConfig::DEFAULT_DISK_SLICE_PARQUET_FILE_SIZE,
        // Flush on every commit.
        mem_slice_size: 1,
        snapshot_deletion_record_count: 1000,
        iceberg_snapshot_new_data_file_count: 1000,
        iceberg_snapshot_new_committed_deletion_log: 1000,
        temp_files_directory: tmp_dir.path().to_str().unwrap().to_string(),
        file_index_config,
    };

    let mooncake_table_metadata = Arc::new(MooncakeTableMetadata {
        name: "test_table".to_string(),
        id: 0,
        schema: create_test_arrow_schema(),
        config: mooncake_table_config.clone(),
        path: std::path::PathBuf::from(tmp_dir.path().to_str().unwrap().to_string()),
        identity: RowIdentity::FullRow,
    });

    let config = IcebergTableConfig {
        warehouse_uri: tmp_dir.path().to_str().unwrap().to_string(),
        namespace: vec!["namespace".to_string()],
        table_name: "test_table".to_string(),
    };

    let iceberg_table_manager =
        IcebergTableManager::new(mooncake_table_metadata.clone(), config.clone()).unwrap();
    let mut mooncake_table = MooncakeTable::new_with_table_manager(
        mooncake_table_metadata.clone(),
        Box::new(iceberg_table_manager),
        mooncake_table_config.clone(),
    )
    .await
    .unwrap();

    // Append one row and commit/flush, so we have one file indice persisted.
    let row_1 = MoonlinkRow::new(vec![
        RowValue::Int32(1),
        RowValue::ByteArray("Alice".as_bytes().to_vec()),
        RowValue::Int32(10),
    ]);
    mooncake_table.append(row_1.clone()).unwrap();
    mooncake_table.commit(/*lsn=*/ 1);
    mooncake_table.flush(/*lsn=*/ 1).await.unwrap();

    // Append one row and commit/flush, so we have one file indice persisted.
    let row_2 = MoonlinkRow::new(vec![
        RowValue::Int32(2),
        RowValue::ByteArray("Bob".as_bytes().to_vec()),
        RowValue::Int32(20),
    ]);
    mooncake_table.append(row_2.clone()).unwrap();
    mooncake_table.commit(/*lsn=*/ 2);
    mooncake_table.flush(/*lsn=*/ 2).await.unwrap();

    // Attempt index merge and flush to iceberg table.
    mooncake_table
        .create_mooncake_and_iceberg_snapshot_for_index_merge_for_test()
        .await
        .unwrap();

    // Create a new iceberg table manager and check states.
    let mut iceberg_table_manager =
        IcebergTableManager::new(mooncake_table_metadata.clone(), config.clone()).unwrap();
    let snapshot = iceberg_table_manager
        .load_snapshot_from_table()
        .await
        .unwrap();
    assert_eq!(snapshot.disk_files.len(), 2);
    assert_eq!(snapshot.indices.file_indices.len(), 1);
    assert_eq!(snapshot.data_file_flush_lsn.unwrap(), 2);
    validate_recovered_snapshot(&snapshot, tmp_dir.path().to_str().unwrap()).await;
    check_deletion_vector_consistency_for_snapshot(&snapshot).await;

    // Delete rows after merge, to make sure file indices are serving correctly.
    mooncake_table.delete(row_1.clone(), /*lsn=*/ 3).await;
    mooncake_table.delete(row_2.clone(), /*lsn=*/ 4).await;
    mooncake_table.commit(/*lsn=*/ 5);
    mooncake_table.flush(/*lsn=*/ 5).await.unwrap();
    mooncake_table
        .create_mooncake_and_iceberg_snapshot_for_test()
        .await
        .unwrap();
}

/// Testing scenario: attempt an iceberg snapshot when no data file, deletion vector or index files generated.
#[tokio::test]
async fn test_empty_content_snapshot_creation() -> IcebergResult<()> {
    let tmp_dir = tempdir()?;
    let mooncake_table_metadata =
        create_test_table_metadata(tmp_dir.path().to_str().unwrap().to_string());
    let config = create_iceberg_table_config(tmp_dir.path().to_str().unwrap().to_string());
    let mut iceberg_table_manager =
        IcebergTableManager::new(mooncake_table_metadata.clone(), config.clone())?;
    let iceberg_snapshot_payload = IcebergSnapshotPayload {
        flush_lsn: 0,
        import_payload: IcebergSnapshotImportPayload {
            data_files: vec![],
            new_deletion_vector: HashMap::new(),
            file_indices: vec![],
        },
        index_merge_payload: IcebergSnapshotIndexMergePayload {
            new_file_indices_to_import: vec![],
            old_file_indices_to_remove: vec![],
        },
    };
    iceberg_table_manager
        .sync_snapshot(iceberg_snapshot_payload)
        .await?;

    // Recover from iceberg snapshot, and check mooncake table snapshot version.
    let mut iceberg_table_manager =
        IcebergTableManager::new(mooncake_table_metadata.clone(), config.clone())?;
    let snapshot = iceberg_table_manager.load_snapshot_from_table().await?;
    assert!(snapshot.disk_files.is_empty());
    assert!(snapshot.indices.in_memory_index.is_empty());
    assert!(snapshot.indices.file_indices.is_empty());
    assert!(snapshot.data_file_flush_lsn.is_none());
    Ok(())
}

/// Testing scenario: when mooncake snapshot is created periodically, there're no committed deletion logs later than flush LSN.
/// In the test case we shouldn't create iceberg snapshot.
#[tokio::test]
async fn test_create_snapshot_when_no_committed_deletion_log_to_flush() {
    let temp_dir = tempfile::tempdir().unwrap();
    let path = temp_dir.path().to_path_buf();
    let warehouse_uri = path.clone().to_str().unwrap().to_string();
    let mooncake_table_metadata =
        create_test_table_metadata(temp_dir.path().to_str().unwrap().to_string());
    let identity_property = mooncake_table_metadata.identity.clone();

    let iceberg_table_config = create_iceberg_table_config(warehouse_uri);
    let schema = create_test_arrow_schema();
    let mut table = MooncakeTable::new(
        schema.as_ref().clone(),
        "test_table".to_string(),
        /*version=*/ 1,
        path,
        identity_property,
        iceberg_table_config.clone(),
        MooncakeTableConfig::default(),
    )
    .await
    .unwrap();
    let (notify_tx, mut notify_rx) = mpsc::channel(100);
    table.register_table_notify(notify_tx);

    let row = test_row_1();
    table.append(row.clone()).unwrap();
    table.commit(/*lsn=*/ 10);
    table.flush(/*lsn=*/ 10).await.unwrap();
    table
        .create_mooncake_and_iceberg_snapshot_for_test(&mut notify_rx)
        .await
        .unwrap();

    // Second time snapshot check, committed deletion logs haven't reached flush LSN.
    table.delete(row.clone(), /*lsn=*/ 20).await;
    table.commit(/*lsn=*/ 30);
<<<<<<< HEAD
    let handle = table.create_snapshot().unwrap();
    let (_, iceberg_snapshot_payload, _) = handle.await.unwrap();
=======

    let (_, iceberg_snapshot_payload) = create_mooncake_snapshot(&mut table, &mut notify_rx).await;
    assert!(iceberg_snapshot_payload.is_none());
}

/// Test scenario: iceberg snapshot is requested to skip when creating mooncake snapshot.
#[tokio::test]
async fn test_skip_iceberg_snapshot() {
    let temp_dir = tempfile::tempdir().unwrap();
    let path = temp_dir.path().to_path_buf();
    let warehouse_uri = path.clone().to_str().unwrap().to_string();
    let mooncake_table_metadata =
        create_test_table_metadata(temp_dir.path().to_str().unwrap().to_string());
    let identity_property = mooncake_table_metadata.identity.clone();

    let iceberg_table_config = create_iceberg_table_config(warehouse_uri);
    let schema = create_test_arrow_schema();
    let mut table = MooncakeTable::new(
        schema.as_ref().clone(),
        "test_table".to_string(),
        /*version=*/ 1,
        path,
        identity_property,
        iceberg_table_config.clone(),
        MooncakeTableConfig::default(),
    )
    .await
    .unwrap();
    let (notify_tx, mut notify_rx) = mpsc::channel(100);
    table.register_table_notify(notify_tx);

    // Persist data file to local filesystem, so iceberg snapshot should be created, if skip iceberg not specified.
    let row = test_row_1();
    table.append(row.clone()).unwrap();
    table.commit(/*lsn=*/ 10);
    table.flush(/*lsn=*/ 10).await.unwrap();

    // Create mooncake snapshot.
    assert!(table.create_snapshot(SnapshotOption {
        force_create: false,
        skip_iceberg_snapshot: true
    }));
    let (_, iceberg_snapshot_payload) = get_mooncake_snapshot_result(&mut notify_rx).await;
>>>>>>> b5b76539
    assert!(iceberg_snapshot_payload.is_none());
}

/// Test scenario: small batch size and large parquet file, which means:
/// 1. all rows live within their own record batch, and potentially their own batch deletion vector.
/// 2. when flushed to on-disk parquet files, they're grouped into one file but different arrow batch records.
/// Fixed issue: https://github.com/Mooncake-Labs/moonlink/issues/343
#[tokio::test]
async fn test_small_batch_size_and_large_parquet_size() {
    let temp_dir = tempfile::tempdir().unwrap();
    let path = temp_dir.path().to_path_buf();
    let warehouse_uri = path.clone().to_str().unwrap().to_string();
    let mooncake_table_metadata =
        create_test_table_metadata(temp_dir.path().to_str().unwrap().to_string());
    let identity_property = mooncake_table_metadata.identity.clone();

    let iceberg_table_config = create_iceberg_table_config(warehouse_uri.clone());
    let schema = create_test_arrow_schema();
    let mooncake_table_config = MooncakeTableConfig {
        batch_size: 1,
        disk_slice_parquet_file_size: 1000,
        // Trigger iceberg snapshot as long as there're any commit deletion log.
        iceberg_snapshot_new_committed_deletion_log: 1,
        ..Default::default()
    };
    let mut table = MooncakeTable::new(
        schema.as_ref().clone(),
        "test_table".to_string(),
        /*version=*/ 1,
        path,
        identity_property,
        iceberg_table_config.clone(),
        mooncake_table_config,
    )
    .await
    .unwrap();
    let (notify_tx, mut notify_rx) = mpsc::channel(100);
    table.register_table_notify(notify_tx);

    // Append first row.
    let row_1 = test_row_1();
    table.append(row_1.clone()).unwrap();

    // Append second row.
    let row_2 = test_row_2();
    table.append(row_2.clone()).unwrap();

    // Commit, flush and create snapshots.
    table.commit(/*lsn=*/ 1);
    table.flush(/*lsn=*/ 1).await.unwrap();
    table
        .create_mooncake_and_iceberg_snapshot_for_test(&mut notify_rx)
        .await
        .unwrap();

    // Delete the second record.
    table.delete(/*row=*/ row_2.clone(), /*lsn=*/ 2).await;
    table.commit(/*lsn=*/ 3);
    table.flush(/*lsn=*/ 3).await.unwrap();
    table
        .create_mooncake_and_iceberg_snapshot_for_test(&mut notify_rx)
        .await
        .unwrap();

    let mut iceberg_table_manager = IcebergTableManager::new(
        mooncake_table_metadata.clone(),
        iceberg_table_config.clone(),
    )
    .unwrap();
    let snapshot = iceberg_table_manager
        .load_snapshot_from_table()
        .await
        .unwrap();
    assert_eq!(snapshot.disk_files.len(), 1);
    let deletion_vector = snapshot.disk_files.iter().next().unwrap().1.clone();
    assert_eq!(
        deletion_vector.batch_deletion_vector.collect_deleted_rows(),
        vec![1]
    );
    check_deletion_vector_consistency_for_snapshot(&snapshot).await;
    validate_recovered_snapshot(&snapshot, &warehouse_uri).await;
}

/// Testing scenario: mooncake snapshot and iceberg snapshot doesn't correspond to each other 1-1.
/// In the test case we perform one iceberg snapshot after three mooncake snapshots.
#[tokio::test]
async fn test_async_iceberg_snapshot() {
    let expected_arrow_batch_1 = RecordBatch::try_new(
        create_test_arrow_schema(),
        vec![
            Arc::new(Int32Array::from(vec![1])),
            Arc::new(StringArray::from(vec!["John"])),
            Arc::new(Int32Array::from(vec![10])),
        ],
    )
    .unwrap();
    let expected_arrow_batch_2 = RecordBatch::try_new(
        create_test_arrow_schema(),
        vec![
            Arc::new(Int32Array::from(vec![2])),
            Arc::new(StringArray::from(vec!["Bob"])),
            Arc::new(Int32Array::from(vec![20])),
        ],
    )
    .unwrap();
    let expected_arrow_batch_3 = RecordBatch::try_new(
        create_test_arrow_schema(),
        vec![
            Arc::new(Int32Array::from(vec![3])),
            Arc::new(StringArray::from(vec!["Cat"])),
            Arc::new(Int32Array::from(vec![30])),
        ],
    )
    .unwrap();
    let file_io = FileIOBuilder::new_fs_io().build().unwrap();

    let temp_dir = tempfile::tempdir().unwrap();
    let (mut table, mut iceberg_table_manager, mut notify_rx) =
        create_table_and_iceberg_manager(&temp_dir).await;

    // Operation group 1: Append new rows and create mooncake snapshot.
    let row_1 = test_row_1();
    table.append(row_1.clone()).unwrap();
    table.commit(/*lsn=*/ 10);
    table.flush(/*lsn=*/ 10).await.unwrap();
<<<<<<< HEAD
    let mooncake_snapshot_handle = table.create_snapshot().unwrap();
    let (_, iceberg_snapshot_payload, _) = mooncake_snapshot_handle.await.unwrap();
=======
    let (_, iceberg_snapshot_payload) = create_mooncake_snapshot(&mut table, &mut notify_rx).await;
>>>>>>> b5b76539

    // Operation group 2: Append new rows and create mooncake snapshot.
    let row_2 = test_row_2();
    table.append(row_2.clone()).unwrap();
    table.delete(row_1.clone(), /*lsn=*/ 20).await;
    table.commit(/*lsn=*/ 30);
    table.flush(/*lsn=*/ 30).await.unwrap();
<<<<<<< HEAD
    let mooncake_snapshot_handle = table.create_snapshot().unwrap();
    let (_, _, _) = mooncake_snapshot_handle.await.unwrap();
=======
    let (_, _) = create_mooncake_snapshot(&mut table, &mut notify_rx).await;
>>>>>>> b5b76539

    // Create iceberg snapshot for the first mooncake snapshot.
    let iceberg_snapshot_result =
        create_iceberg_snapshot(&mut table, iceberg_snapshot_payload, &mut notify_rx).await;
    table.set_iceberg_snapshot_res(iceberg_snapshot_result.unwrap());

    // Load and check iceberg snapshot.
    let snapshot = iceberg_table_manager
        .load_snapshot_from_table()
        .await
        .unwrap();
    assert_eq!(snapshot.disk_files.len(), 1);
    assert_eq!(snapshot.indices.file_indices.len(), 1);
    assert_eq!(snapshot.data_file_flush_lsn.unwrap(), 10);

    let (data_file_1, deletion_vector_1) = snapshot.disk_files.iter().next().unwrap();
    let actual_arrow_batch = load_arrow_batch(&file_io, data_file_1.file_path())
        .await
        .unwrap();
    assert_eq!(actual_arrow_batch, expected_arrow_batch_1);
    assert!(deletion_vector_1
        .batch_deletion_vector
        .collect_deleted_rows()
        .is_empty());
    assert!(deletion_vector_1.puffin_deletion_blob.is_none());
    validate_recovered_snapshot(&snapshot, temp_dir.path().to_str().unwrap()).await;
    check_deletion_vector_consistency_for_snapshot(&snapshot).await;

    // Operation group 3: Append new rows and create mooncake snapshot.
    let row_3 = test_row_3();
    table.append(row_3.clone()).unwrap();
    table.commit(/*lsn=*/ 40);
    table.flush(/*lsn=*/ 40).await.unwrap();
<<<<<<< HEAD
    let mooncake_snapshot_handle = table.create_snapshot().unwrap();
    let (_, iceberg_snapshot_payload, _) = mooncake_snapshot_handle.await.unwrap();
=======
    let (_, iceberg_snapshot_payload) = create_mooncake_snapshot(&mut table, &mut notify_rx).await;
>>>>>>> b5b76539

    // Create iceberg snapshot for the mooncake snapshot.
    let iceberg_snapshot_result =
        create_iceberg_snapshot(&mut table, iceberg_snapshot_payload, &mut notify_rx).await;
    table.set_iceberg_snapshot_res(iceberg_snapshot_result.unwrap());

    // Load and check iceberg snapshot.
    let (_, mut iceberg_table_manager, _) = create_table_and_iceberg_manager(&temp_dir).await;
    let mut snapshot = iceberg_table_manager
        .load_snapshot_from_table()
        .await
        .unwrap();
    assert_eq!(snapshot.disk_files.len(), 3);
    assert_eq!(snapshot.indices.file_indices.len(), 3);
    assert_eq!(snapshot.data_file_flush_lsn.unwrap(), 40);

    validate_recovered_snapshot(&snapshot, temp_dir.path().to_str().unwrap()).await;
    check_deletion_vector_consistency_for_snapshot(&snapshot).await;

    // Find the key-value pair, which correspond to old snapshot's only key.
    let mut old_data_file: Option<MooncakeDataFileRef> = None;
    for (cur_data_file, _) in snapshot.disk_files.iter() {
        if cur_data_file.file_path() == data_file_1.file_path() {
            old_data_file = Some(cur_data_file.clone());
            break;
        }
    }
    let old_data_file = old_data_file.unwrap();

    // Left arrow record 2 and 3, both don't have deletion vector.
    let deletion_entry = snapshot.disk_files.remove(&old_data_file).unwrap();
    assert_eq!(
        deletion_entry.batch_deletion_vector.collect_deleted_rows(),
        vec![0]
    );
    let mut arrow_batch_2_persisted = false;
    let mut arrow_batch_3_persisted = false;
    for (cur_data_file, cur_deletion_vector) in snapshot.disk_files.iter() {
        assert!(cur_deletion_vector.puffin_deletion_blob.is_none());
        assert!(cur_deletion_vector
            .batch_deletion_vector
            .collect_deleted_rows()
            .is_empty());

        let actual_arrow_batch = load_arrow_batch(&file_io, cur_data_file.file_path())
            .await
            .unwrap();
        if actual_arrow_batch == expected_arrow_batch_2 {
            arrow_batch_2_persisted = true;
        } else if actual_arrow_batch == expected_arrow_batch_3 {
            arrow_batch_3_persisted = true;
        }
    }
    assert!(arrow_batch_2_persisted, "Arrow batch 2 is not persisted!");
    assert!(arrow_batch_3_persisted, "Arrow batch 3 is not persisted!");
}

/// Test util function to check the given row doesn't exist in the snapshot indices.
async fn check_row_index_nonexistent(snapshot: &Snapshot, row: &MoonlinkRow) {
    let key = snapshot.metadata.identity.get_lookup_key(row);
    let locs = snapshot
        .indices
        .find_record(&RawDeletionRecord {
            lookup_key: key,
            row_identity: snapshot.metadata.identity.extract_identity_for_key(row),
            pos: None,
            lsn: 0, // LSN has nothing to do with deletion record search
        })
        .await;
    assert!(
        locs.is_empty(),
        "Deletion record {:?} exists for row {:?}",
        locs,
        row
    );
}

/// Test util function to check the given row exists in snapshot, and it's on-disk.
async fn check_row_index_on_disk(snapshot: &Snapshot, row: &MoonlinkRow) {
    let key = snapshot.metadata.identity.get_lookup_key(row);
    let locs = snapshot
        .indices
        .find_record(&RawDeletionRecord {
            lookup_key: key,
            row_identity: snapshot.metadata.identity.extract_identity_for_key(row),
            pos: None,
            lsn: 0, // LSN has nothing to do with deletion record search
        })
        .await;
    assert_eq!(
        locs.len(),
        1,
        "Actual location for row {:?} is {:?}",
        row,
        locs
    );
    match &locs[0] {
        RecordLocation::DiskFile(file_id, _) => {
            let filepath = snapshot
                .disk_files
                .get_key_value(&FileId(file_id.0))
                .as_ref()
                .unwrap()
                .0
                .file_path();
            let exists = tokio::fs::try_exists(filepath).await.unwrap();
            assert!(exists, "Data file {:?} doesn't exist", filepath);
        }
        _ => {
            panic!("Unexpected location {:?}", locs[0]);
        }
    }
}

async fn mooncake_table_snapshot_persist_impl(warehouse_uri: String) -> IcebergResult<()> {
    // For the ease of testing, we use different directories for mooncake table and iceberg warehouse uri.
    let temp_dir = tempfile::tempdir().unwrap();
    let path = temp_dir.path().to_path_buf();

    let mooncake_table_metadata =
        create_test_table_metadata(temp_dir.path().to_str().unwrap().to_string());
    let identity_property = mooncake_table_metadata.identity.clone();

    let iceberg_table_config = create_iceberg_table_config(warehouse_uri.clone());
    let schema = create_test_arrow_schema();
    // Create iceberg snapshot whenever `create_snapshot` is called.
    let mooncake_table_config = MooncakeTableConfig {
        iceberg_snapshot_new_data_file_count: 0,
        ..Default::default()
    };
    let (notify_tx, mut notify_rx) = mpsc::channel(100);
    let mut table = MooncakeTable::new(
        schema.as_ref().clone(),
        "test_table".to_string(),
        /*version=*/ 1,
        path,
        identity_property.clone(),
        iceberg_table_config.clone(),
        mooncake_table_config,
    )
    .await
    .unwrap();
    table.register_table_notify(notify_tx);

    // Perform a few table write operations.
    //
    // Operation series 1: append three rows, delete one of them, flush, commit and create snapshot.
    // Expects to see one data file with no deletion vector, because mooncake table handle deletion inline before persistence, and all record batches are dumped into one single data file.
    // The three rows are deleted in three operations series respectively.
    let row1 = MoonlinkRow::new(vec![
        RowValue::Int32(1),
        RowValue::ByteArray("John".as_bytes().to_vec()),
        RowValue::Int32(30),
    ]);
    table.append(row1.clone()).map_err(|e| {
        IcebergError::new(
            iceberg::ErrorKind::Unexpected,
            format!(
                "Failed to append row1 {:?} to mooncake table because {:?}",
                row1, e
            ),
        )
    })?;
    let row2 = MoonlinkRow::new(vec![
        RowValue::Int32(2),
        RowValue::ByteArray("Alice".as_bytes().to_vec()),
        RowValue::Int32(10),
    ]);
    table.append(row2.clone()).map_err(|e| {
        IcebergError::new(
            iceberg::ErrorKind::Unexpected,
            format!(
                "Failed to append row2 {:?} to mooncake table because {:?}",
                row2, e
            ),
        )
    })?;
    let row3 = MoonlinkRow::new(vec![
        RowValue::Int32(3),
        RowValue::ByteArray("Bob".as_bytes().to_vec()),
        RowValue::Int32(50),
    ]);
    table.append(row3.clone()).map_err(|e| {
        IcebergError::new(
            iceberg::ErrorKind::Unexpected,
            format!(
                "Failed to append row3 {:?} to mooncake table because {:?}",
                row3, e
            ),
        )
    })?;
    // First deletion of row1, which happens in MemSlice.
    table.delete(row1.clone(), /*flush_lsn=*/ 100).await;
    table.flush(/*flush_lsn=*/ 200).await.map_err(|e| {
        IcebergError::new(
            iceberg::ErrorKind::Unexpected,
            format!("Failed to flush records to mooncake table because {:?}", e),
        )
    })?;
    table.commit(/*flush_lsn=*/ 200);
    table
        .create_mooncake_and_iceberg_snapshot_for_test(&mut notify_rx)
        .await
        .unwrap();

    // Check iceberg snapshot store and load, here we explicitly load snapshot from iceberg table, whose construction is lazy and asynchronous by design.
    let mut iceberg_table_manager = IcebergTableManager::new(
        mooncake_table_metadata.clone(),
        iceberg_table_config.clone(),
    )?;
    let snapshot = iceberg_table_manager.load_snapshot_from_table().await?;
    assert_eq!(
        snapshot.disk_files.len(),
        1,
        "Persisted items for table manager is {:?}",
        snapshot.disk_files
    );
    assert_eq!(
        snapshot.indices.file_indices.len(),
        1,
        "Snapshot data files and file indices are {:?}",
        get_file_indices_filepath_and_data_filepaths(&snapshot.indices)
    );
    check_row_index_nonexistent(&snapshot, &row1).await;
    check_row_index_on_disk(&snapshot, &row2).await;
    check_row_index_on_disk(&snapshot, &row3).await;
    assert_eq!(snapshot.data_file_flush_lsn.unwrap(), 200);
    check_deletion_vector_consistency_for_snapshot(&snapshot).await;
    validate_recovered_snapshot(&snapshot, &warehouse_uri).await;

    // Check the loaded data file is of the expected format and content.
    let file_io = iceberg_table_manager
        .iceberg_table
        .as_ref()
        .unwrap()
        .file_io();
    let (loaded_path, deletion_vector) = snapshot.disk_files.iter().next().unwrap();
    let loaded_arrow_batch = load_arrow_batch(file_io, loaded_path.file_path().as_str()).await?;
    let expected_arrow_batch = RecordBatch::try_new(
        schema.clone(),
        // row2 and row3
        vec![
            Arc::new(Int32Array::from(vec![2, 3])),
            Arc::new(StringArray::from(vec!["Alice", "Bob"])),
            Arc::new(Int32Array::from(vec![10, 50])),
        ],
    )
    .unwrap();
    assert_eq!(
        loaded_arrow_batch, expected_arrow_batch,
        "Expected arrow data is {:?}, actual data is {:?}",
        expected_arrow_batch, loaded_arrow_batch
    );

    let deleted_rows = deletion_vector.batch_deletion_vector.collect_deleted_rows();
    assert!(
        deleted_rows.is_empty(),
        "There should be no deletion vector in iceberg table."
    );

    // --------------------------------------
    // Operation series 2: no more additional rows appended, only to delete the first row in the table.
    // Expects to see a new deletion vector, because its corresponding data file has been persisted.
    table.delete(row2.clone(), /*flush_lsn=*/ 300).await;
    table.flush(/*flush_lsn=*/ 300).await.map_err(|e| {
        IcebergError::new(
            iceberg::ErrorKind::Unexpected,
            format!(
                "Failed to flush records {:?} to mooncake table because {:?}",
                row2, e
            ),
        )
    })?;
    table.commit(/*flush_lsn=*/ 300);
    table
        .create_mooncake_and_iceberg_snapshot_for_test(&mut notify_rx)
        .await
        .unwrap();

    // Check iceberg snapshot store and load, here we explicitly load snapshot from iceberg table, whose construction is lazy and asynchronous by design.
    let mut iceberg_table_manager = IcebergTableManager::new(
        mooncake_table_metadata.clone(),
        iceberg_table_config.clone(),
    )?;
    let snapshot = iceberg_table_manager.load_snapshot_from_table().await?;
    assert_eq!(
        snapshot.disk_files.len(),
        1,
        "Persisted items for table manager is {:?}",
        snapshot.disk_files
    );
    assert_eq!(
        snapshot.indices.file_indices.len(),
        1,
        "Snapshot data files and file indices are {:?}",
        get_file_indices_filepath_and_data_filepaths(&snapshot.indices)
    );
    // row1 is deleted in-memory, so file index doesn't track it
    check_row_index_nonexistent(&snapshot, &row1).await;
    // row2 is deleted, but still exist in data file
    check_row_index_on_disk(&snapshot, &row2).await;
    check_row_index_on_disk(&snapshot, &row3).await;
    assert_eq!(snapshot.data_file_flush_lsn.unwrap(), 300);
    check_deletion_vector_consistency_for_snapshot(&snapshot).await;
    validate_recovered_snapshot(&snapshot, &warehouse_uri).await;

    // Check the loaded data file is of the expected format and content.
    let file_io = iceberg_table_manager
        .iceberg_table
        .as_ref()
        .unwrap()
        .file_io();
    let (loaded_path, deletion_vector) = snapshot.disk_files.iter().next().unwrap();
    let loaded_arrow_batch = load_arrow_batch(file_io, loaded_path.file_path().as_str()).await?;
    assert_eq!(
        loaded_arrow_batch, expected_arrow_batch,
        "Expected arrow data is {:?}, actual data is {:?}",
        expected_arrow_batch, loaded_arrow_batch
    );

    let deleted_rows = deletion_vector.batch_deletion_vector.collect_deleted_rows();
    let expected_deleted_rows = vec![0_u64];
    assert_eq!(
        deleted_rows, expected_deleted_rows,
        "Expected deletion vector {:?}, actual deletion vector {:?}",
        expected_deleted_rows, deleted_rows
    );

    // --------------------------------------
    // Operation series 3: no more additional rows appended, only to delete the last row in the table.
    // Expects to see the existing deletion vector updated, because its corresponding data file has been persisted.
    table.delete(row3.clone(), /*flush_lsn=*/ 400).await;
    table.flush(/*flush_lsn=*/ 400).await.map_err(|e| {
        IcebergError::new(
            iceberg::ErrorKind::Unexpected,
            format!("Failed to flush records to mooncake table because {:?}", e),
        )
    })?;
    table.commit(/*flush_lsn=*/ 400);
    table
        .create_mooncake_and_iceberg_snapshot_for_test(&mut notify_rx)
        .await
        .unwrap();

    // Check iceberg snapshot store and load, here we explicitly load snapshot from iceberg table, whose construction is lazy and asynchronous by design.
    let mut iceberg_table_manager = IcebergTableManager::new(
        mooncake_table_metadata.clone(),
        iceberg_table_config.clone(),
    )?;
    let snapshot = iceberg_table_manager.load_snapshot_from_table().await?;
    assert_eq!(
        snapshot.disk_files.len(),
        1,
        "Persisted items for table manager is {:?}",
        snapshot.disk_files
    );
    assert_eq!(
        snapshot.indices.file_indices.len(),
        1,
        "Snapshot data files and file indices are {:?}",
        get_file_indices_filepath_and_data_filepaths(&snapshot.indices)
    );
    check_row_index_nonexistent(&snapshot, &row1).await;
    // row2 and row3 are deleted, but still exist in data file
    check_row_index_on_disk(&snapshot, &row2).await;
    check_row_index_on_disk(&snapshot, &row3).await;
    assert_eq!(snapshot.data_file_flush_lsn.unwrap(), 400);
    check_deletion_vector_consistency_for_snapshot(&snapshot).await;
    validate_recovered_snapshot(&snapshot, &warehouse_uri).await;

    // Check the loaded data file is of the expected format and content.
    let file_io = iceberg_table_manager
        .iceberg_table
        .as_ref()
        .unwrap()
        .file_io();
    let (loaded_path, deletion_vector) = snapshot.disk_files.iter().next().unwrap();
    let loaded_arrow_batch = load_arrow_batch(file_io, loaded_path.file_path().as_str()).await?;
    assert_eq!(
        loaded_arrow_batch, expected_arrow_batch,
        "Expected arrow data is {:?}, actual data is {:?}",
        expected_arrow_batch, loaded_arrow_batch
    );

    let deleted_rows = deletion_vector.batch_deletion_vector.collect_deleted_rows();
    let expected_deleted_rows = vec![0_u64, 1_u64];
    assert_eq!(
        deleted_rows, expected_deleted_rows,
        "Expected deletion vector {:?}, actual deletion vector {:?}",
        expected_deleted_rows, deleted_rows
    );
    let (_, data_entry) = iceberg_table_manager
        .persisted_data_files
        .iter()
        .next()
        .unwrap();

    // --------------------------------------
    // Operation series 4: append a new row, and don't delete any rows.
    // Expects to see the existing deletion vector unchanged and new data file created.
    let row4 = MoonlinkRow::new(vec![
        RowValue::Int32(4),
        RowValue::ByteArray("Tom".as_bytes().to_vec()),
        RowValue::Int32(40),
    ]);
    table.append(row4.clone()).map_err(|e| {
        IcebergError::new(
            iceberg::ErrorKind::Unexpected,
            format!(
                "Failed to append row4 {:?} to mooncake table because {:?}",
                row4, e
            ),
        )
    })?;
    table.flush(/*flush_lsn=*/ 500).await.map_err(|e| {
        IcebergError::new(
            iceberg::ErrorKind::Unexpected,
            format!("Failed to flush records to mooncake table because {:?}", e),
        )
    })?;
    table.commit(/*flush_lsn=*/ 500);
    table
        .create_mooncake_and_iceberg_snapshot_for_test(&mut notify_rx)
        .await
        .unwrap();

    // Check iceberg snapshot store and load, here we explicitly load snapshot from iceberg table, whose construction is lazy and asynchronous by design.
    let mut iceberg_table_manager = IcebergTableManager::new(
        mooncake_table_metadata.clone(),
        iceberg_table_config.clone(),
    )?;
    let mut snapshot = iceberg_table_manager.load_snapshot_from_table().await?;
    assert_eq!(
        snapshot.disk_files.len(),
        2,
        "Persisted items for table manager is {:?}",
        snapshot.disk_files
    );
    assert_eq!(
        snapshot.indices.file_indices.len(),
        2,
        "Snapshot data files and file indices are {:?}",
        get_file_indices_filepath_and_data_filepaths(&snapshot.indices)
    );
    check_row_index_nonexistent(&snapshot, &row1).await;
    check_row_index_on_disk(&snapshot, &row2).await;
    check_row_index_on_disk(&snapshot, &row3).await;
    check_row_index_on_disk(&snapshot, &row4).await;
    assert_eq!(snapshot.data_file_flush_lsn.unwrap(), 500);

    // The old data file and deletion vector is unchanged.
    let old_data_entry = iceberg_table_manager
        .persisted_data_files
        .remove(loaded_path.file_path());
    assert!(
        old_data_entry.is_some(),
        "Add new data file shouldn't change existing persisted items"
    );
    assert_eq!(
        &old_data_entry.unwrap(),
        data_entry,
        "Add new data file shouldn't change existing persisted items"
    );
    let (file_in_new_snapshot, _) = snapshot
        .disk_files
        .iter()
        .find(|(path, _)| path.file_path() == loaded_path.file_path())
        .unwrap();
    snapshot.disk_files.remove(&file_in_new_snapshot.file_id());

    // Check new data file is correctly managed by iceberg table with no deletion vector.
    let (loaded_path, deletion_vector) = snapshot.disk_files.iter().next().unwrap();
    let loaded_arrow_batch = load_arrow_batch(file_io, loaded_path.file_path().as_str()).await?;

    let expected_arrow_batch = RecordBatch::try_new(
        schema.clone(),
        // row4
        vec![
            Arc::new(Int32Array::from(vec![4])),
            Arc::new(StringArray::from(vec!["Tom"])),
            Arc::new(Int32Array::from(vec![40])),
        ],
    )
    .unwrap();
    assert_eq!(
        loaded_arrow_batch, expected_arrow_batch,
        "Expected arrow data is {:?}, actual data is {:?}",
        expected_arrow_batch, loaded_arrow_batch
    );

    let deleted_rows = deletion_vector.batch_deletion_vector.collect_deleted_rows();
    assert!(
        deleted_rows.is_empty(),
        "The new appended data file should have no deletion vector aside, but actually it contains deletion vector {:?}",
        deleted_rows
    );

    Ok(())
}

#[tokio::test]
async fn test_filesystem_sync_snapshots() -> IcebergResult<()> {
    let temp_dir = tempfile::tempdir().unwrap();
    let path = temp_dir.path().to_str().unwrap().to_string();
    mooncake_table_snapshot_persist_impl(path).await
}

#[tokio::test]
#[cfg(feature = "storage-s3")]
async fn test_object_storage_sync_snapshots() -> IcebergResult<()> {
    let (bucket_name, warehouse_uri) = s3_test_utils::get_test_minio_bucket_and_warehouse();
    s3_test_utils::object_store_test_utils::create_test_s3_bucket(bucket_name.clone()).await?;
    mooncake_table_snapshot_persist_impl(warehouse_uri).await
}

#[tokio::test]
async fn test_drop_table_at_creation() -> IcebergResult<()> {
    let temp_dir = tempfile::tempdir().unwrap();
    let path = temp_dir.path().to_str().unwrap().to_string();

    let mooncake_table_metadata =
        create_test_table_metadata(temp_dir.path().to_str().unwrap().to_string());
    let iceberg_table_config = create_iceberg_table_config(path.clone());

    // Create iceberg snapshot whenever `create_snapshot` is called.
    let mooncake_table_config = MooncakeTableConfig {
        iceberg_snapshot_new_data_file_count: 0,
        ..Default::default()
    };
    let mut table = MooncakeTable::new(
        create_test_arrow_schema().as_ref().clone(),
        "test_table".to_string(),
        /*version=*/ 1,
        PathBuf::from(&path),
        mooncake_table_metadata.identity.clone(),
        iceberg_table_config.clone(),
        mooncake_table_config,
    )
    .await
    .unwrap();
    let row = test_row_1();
    table.append(row.clone()).unwrap();
    table.commit(/*lsn=*/ 100);
    table.flush(/*lsn=*/ 200).await.unwrap();

    // Create a new iceberg table manager, recovery gets a fresh state.
    let mut iceberg_table_manager = IcebergTableManager::new(
        mooncake_table_metadata.clone(),
        iceberg_table_config.clone(),
    )?;
    let snapshot = iceberg_table_manager.load_snapshot_from_table().await?;
    assert!(snapshot.disk_files.is_empty());
    assert!(snapshot.indices.file_indices.is_empty());
    assert!(snapshot.data_file_flush_lsn.is_none());

    Ok(())
}<|MERGE_RESOLUTION|>--- conflicted
+++ resolved
@@ -6,16 +6,7 @@
 use crate::storage::iceberg::iceberg_table_manager::TableManager;
 #[cfg(feature = "storage-s3")]
 use crate::storage::iceberg::s3_test_utils;
-<<<<<<< HEAD
-use crate::storage::iceberg::test_utils::{
-    check_deletion_vector_consistency_for_snapshot, create_table_and_iceberg_manager,
-    create_test_arrow_schema, create_test_table_metadata, load_arrow_batch,
-    validate_recovered_snapshot,
-};
-use crate::storage::index::persisted_bucket_hash_map::FileIndexMergeConfig;
-=======
 use crate::storage::iceberg::test_utils::*;
->>>>>>> b5b76539
 use crate::storage::index::persisted_bucket_hash_map::GlobalIndex;
 use crate::storage::index::Index;
 use crate::storage::index::MooncakeIndex;
@@ -582,10 +573,6 @@
     // Second time snapshot check, committed deletion logs haven't reached flush LSN.
     table.delete(row.clone(), /*lsn=*/ 20).await;
     table.commit(/*lsn=*/ 30);
-<<<<<<< HEAD
-    let handle = table.create_snapshot().unwrap();
-    let (_, iceberg_snapshot_payload, _) = handle.await.unwrap();
-=======
 
     let (_, iceberg_snapshot_payload) = create_mooncake_snapshot(&mut table, &mut notify_rx).await;
     assert!(iceberg_snapshot_payload.is_none());
@@ -629,7 +616,6 @@
         skip_iceberg_snapshot: true
     }));
     let (_, iceberg_snapshot_payload) = get_mooncake_snapshot_result(&mut notify_rx).await;
->>>>>>> b5b76539
     assert!(iceberg_snapshot_payload.is_none());
 }
 
@@ -755,12 +741,7 @@
     table.append(row_1.clone()).unwrap();
     table.commit(/*lsn=*/ 10);
     table.flush(/*lsn=*/ 10).await.unwrap();
-<<<<<<< HEAD
-    let mooncake_snapshot_handle = table.create_snapshot().unwrap();
-    let (_, iceberg_snapshot_payload, _) = mooncake_snapshot_handle.await.unwrap();
-=======
     let (_, iceberg_snapshot_payload) = create_mooncake_snapshot(&mut table, &mut notify_rx).await;
->>>>>>> b5b76539
 
     // Operation group 2: Append new rows and create mooncake snapshot.
     let row_2 = test_row_2();
@@ -768,12 +749,7 @@
     table.delete(row_1.clone(), /*lsn=*/ 20).await;
     table.commit(/*lsn=*/ 30);
     table.flush(/*lsn=*/ 30).await.unwrap();
-<<<<<<< HEAD
-    let mooncake_snapshot_handle = table.create_snapshot().unwrap();
-    let (_, _, _) = mooncake_snapshot_handle.await.unwrap();
-=======
     let (_, _) = create_mooncake_snapshot(&mut table, &mut notify_rx).await;
->>>>>>> b5b76539
 
     // Create iceberg snapshot for the first mooncake snapshot.
     let iceberg_snapshot_result =
@@ -807,12 +783,7 @@
     table.append(row_3.clone()).unwrap();
     table.commit(/*lsn=*/ 40);
     table.flush(/*lsn=*/ 40).await.unwrap();
-<<<<<<< HEAD
-    let mooncake_snapshot_handle = table.create_snapshot().unwrap();
-    let (_, iceberg_snapshot_payload, _) = mooncake_snapshot_handle.await.unwrap();
-=======
     let (_, iceberg_snapshot_payload) = create_mooncake_snapshot(&mut table, &mut notify_rx).await;
->>>>>>> b5b76539
 
     // Create iceberg snapshot for the mooncake snapshot.
     let iceberg_snapshot_result =
