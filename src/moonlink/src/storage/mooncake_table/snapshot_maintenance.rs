--- conflicted
+++ resolved
@@ -277,11 +277,7 @@
         // To avoid too many small IO operations, only attempt an index merge when accumulated small indices exceeds the threshold.
         if file_indices_to_merge.len() >= min_index_merge_file_num_threshold {
             let payload = FileIndiceMergePayload {
-<<<<<<< HEAD
-                id: 0, // Unused.
-=======
                 id: self.event_id_assigner.get_next_event_id(),
->>>>>>> a58ddc9c
                 uuid: uuid::Uuid::new_v4(),
                 file_indices: file_indices_to_merge
                     .into_iter()
