--- conflicted
+++ resolved
@@ -1093,6 +1093,61 @@
             .unwrap();
         assert_eq!(snapshot.data_file_flush_lsn, Some(lsn));
     }
+
+    env.shutdown().await;
+}
+
+#[tokio::test]
+async fn test_initial_copy_basic() {
+    let mut env = TestEnvironment::default().await;
+    // Get a direct sender so we can emit raw TableEvents.
+    let sender = env.handler.get_event_sender();
+
+    // Start initial copy workflow.
+    sender
+        .send(TableEvent::StartInitialCopy)
+        .await
+        .expect("send start initial copy");
+
+    // Simulate the copy process delivering an existing row.
+    // This row gets appended directly to main mem_slice.
+    sender
+        .send(TableEvent::Append {
+            row: create_row(1, "Alice", 30),
+            xact_id: None,
+            is_copied: true,
+        })
+        .await
+        .expect("send copied row");
+
+    // A new row arrives while copy is running.
+    env.append_row(2, "Bob", 40, None).await;
+    env.commit(10).await; // Buffered until copy finishes
+
+    // During initial copy: commit LSN stays 0 (no actual commits applied)
+    // Only replication LSN advances to track CDC stream progress
+    env.set_replication_lsn(10);
+
+    env.set_snapshot_lsn(0);
+    // During initial copy, should see empty table (no commits applied yet)
+    env.verify_snapshot(0, &[]).await; // Should see empty table during initial copy
+
+    // Finish the copy which applies buffered changes.
+    sender
+        .send(TableEvent::FinishInitialCopy)
+        .await
+        .expect("send finish initial copy");
+
+    // After FinishInitialCopy, we need to commit and flush to create a snapshot
+    // This makes the buffered data and copied data visible together
+    env.commit(10).await;
+    env.flush_table(10).await;
+
+    // Now set the LSNs and verify both Alice (copied) and Bob (buffered) are visible
+    env.set_table_commit_lsn(10);
+    env.set_replication_lsn(10);
+
+    env.verify_snapshot(10, &[1, 2]).await;
 
     env.shutdown().await;
 }
@@ -1214,7 +1269,6 @@
     assert!(res.is_err());
 }
 
-<<<<<<< HEAD
 /// ---- Util functions unit test ----
 ///
 /// Invariants:
@@ -1291,59 +1345,4 @@
             table_consistent_view_lsn
         ));
     }
-=======
-#[tokio::test]
-async fn test_initial_copy_basic() {
-    let mut env = TestEnvironment::default().await;
-    // Get a direct sender so we can emit raw TableEvents.
-    let sender = env.handler.get_event_sender();
-
-    // Start initial copy workflow.
-    sender
-        .send(TableEvent::StartInitialCopy)
-        .await
-        .expect("send start initial copy");
-
-    // Simulate the copy process delivering an existing row.
-    // This row gets appended directly to main mem_slice.
-    sender
-        .send(TableEvent::Append {
-            row: create_row(1, "Alice", 30),
-            xact_id: None,
-            is_copied: true,
-        })
-        .await
-        .expect("send copied row");
-
-    // A new row arrives while copy is running.
-    env.append_row(2, "Bob", 40, None).await;
-    env.commit(10).await; // Buffered until copy finishes
-
-    // During initial copy: commit LSN stays 0 (no actual commits applied)
-    // Only replication LSN advances to track CDC stream progress
-    env.set_replication_lsn(10);
-
-    env.set_snapshot_lsn(0);
-    // During initial copy, should see empty table (no commits applied yet)
-    env.verify_snapshot(0, &[]).await; // Should see empty table during initial copy
-
-    // Finish the copy which applies buffered changes.
-    sender
-        .send(TableEvent::FinishInitialCopy)
-        .await
-        .expect("send finish initial copy");
-
-    // After FinishInitialCopy, we need to commit and flush to create a snapshot
-    // This makes the buffered data and copied data visible together
-    env.commit(10).await;
-    env.flush_table(10).await;
-
-    // Now set the LSNs and verify both Alice (copied) and Bob (buffered) are visible
-    env.set_table_commit_lsn(10);
-    env.set_replication_lsn(10);
-
-    env.verify_snapshot(10, &[1, 2]).await;
-
-    env.shutdown().await;
->>>>>>> f803c1f2
 }