--- conflicted
+++ resolved
@@ -100,7 +100,6 @@
         let table_directory = std::path::PathBuf::from(table.get_table_directory());
 
         // Join handle for mooncake snapshot.
-<<<<<<< HEAD
         #[allow(clippy::type_complexity)]
         let mut mooncake_snapshot_handle: Option<
             JoinHandle<(
@@ -109,9 +108,6 @@
                 Option<FileIndiceMergePayload>,
             )>,
         > = None;
-=======
-        let mut mooncake_snapshot_handle: MooncakeSnapshotHandle = None;
->>>>>>> 2d6fa1d6
 
         // TODO: refactor join handles and use channel instead for IO related async operations.
         //
