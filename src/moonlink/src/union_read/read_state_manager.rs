use crate::error::Error;
use crate::error::Result;
use crate::storage::MooncakeTable;
use crate::storage::SnapshotTableState;
use crate::ReadState;
use std::sync::atomic::{AtomicU64, Ordering};
use std::sync::Arc;
use tokio::sync::{watch, RwLock};

pub struct ReadStateManager {
    last_read_lsn: AtomicU64,
    last_read_state: RwLock<Arc<ReadState>>,
    table_snapshot: Arc<RwLock<SnapshotTableState>>,
    table_snapshot_watch_receiver: watch::Receiver<u64>,
    replication_lsn_rx: watch::Receiver<u64>,
    last_commit_lsn_rx: watch::Receiver<u64>,
}

impl ReadStateManager {
    pub fn new(
        table: &MooncakeTable,
        replication_lsn_rx: watch::Receiver<u64>,
        last_commit_lsn_rx: watch::Receiver<u64>,
    ) -> Self {
        let (table_snapshot, table_snapshot_watch_receiver) = table.get_state_for_reader();
        ReadStateManager {
            last_read_lsn: AtomicU64::new(0),
            last_read_state: RwLock::new(Arc::new(ReadState::new(
                /*data_files=*/ Vec::new(),
                /*puffin_cache_handles=*/ Vec::new(),
                /*deletion_vectors_at_read=*/ Vec::new(),
                /*position_deletes=*/ Vec::new(),
                /*associated_files=*/ Vec::new(),
                /*cache_handles=*/ Vec::new(),
                /*table_notify=*/ None,
            ))),
            table_snapshot,
            table_snapshot_watch_receiver,
            replication_lsn_rx,
            last_commit_lsn_rx,
        }
    }

    #[inline]
    fn should_use_cache(
        requested: Option<u64>,
        cached_lsn: u64,
        snapshot_lsn: u64,
        commit_lsn: u64,
    ) -> bool {
        // Never use cache if it's uninitialized (cached_lsn = 0)
        if cached_lsn == 0 {
            return false;
        }

        let snapshot_clean = snapshot_lsn == commit_lsn;
        match requested {
            Some(bound) => cached_lsn == snapshot_lsn && cached_lsn <= bound && snapshot_clean,
            None => cached_lsn == snapshot_lsn && snapshot_clean,
        }
    }

    /// Returns a snapshot whose commit LSN is:
    /// • ≤ `requested_lsn` when `requested_lsn` is supplied, or
    /// • the latest snapshot when `requested_lsn` is `None`.
    #[tracing::instrument(name = "read_state_try_read", skip_all)]
    pub async fn try_read(&self, requested_lsn: Option<u64>) -> Result<Arc<ReadState>> {
        // fast-path: reuse cached snapshot only when its still the tables latest and not newer than the callers LSN
        let cached_lsn = self.last_read_lsn.load(Ordering::Relaxed);
        let snapshot_lsn_now = *self.table_snapshot_watch_receiver.borrow();
        let commit_lsn_now = *self.last_commit_lsn_rx.borrow();

        let use_cache =
            Self::should_use_cache(requested_lsn, cached_lsn, snapshot_lsn_now, commit_lsn_now);

        if use_cache {
            return Ok(self.last_read_state.read().await.clone());
        }

        let mut table_snapshot_rx = self.table_snapshot_watch_receiver.clone();
        let mut replication_lsn_rx = self.replication_lsn_rx.clone();
        let last_commit_lsn = self.last_commit_lsn_rx.clone();

        loop {
            let current_snapshot_lsn = *table_snapshot_rx.borrow();
            let current_replication_lsn = *replication_lsn_rx.borrow();

            let last_commit_lsn_val = *last_commit_lsn.borrow();
            if self.can_satisfy_read_from_snapshot(
                requested_lsn,
                current_snapshot_lsn,
                current_replication_lsn,
                last_commit_lsn_val,
            ) {
                return self
                    .read_from_snapshot_and_update_cache(
                        current_snapshot_lsn,
                        current_replication_lsn,
                        last_commit_lsn_val,
                    )
                    .await;
            }

            self.wait_for_relevant_lsn_change(
                requested_lsn.unwrap(),
                current_replication_lsn,
                &mut replication_lsn_rx,
                &mut table_snapshot_rx,
            )
            .await?;
        }
    }

    fn can_satisfy_read_from_snapshot(
        &self,
        requested_lsn: Option<u64>,
        snapshot_lsn: u64,
        replication_lsn: u64,
        commit_lsn: u64,
    ) -> bool {
        let is_snapshot_clean = snapshot_lsn == commit_lsn;
        match requested_lsn {
            // If no specific LSN is requested, we can always try to read the latest.
            None => true,
            Some(req_lsn_val) => {
                // Request can be satisfied if:
                // 1. The requested LSN is already covered by the table snapshot.
                // OR
                // 2. The requested LSN is covered by replication, AND the snapshot is clean
                req_lsn_val <= snapshot_lsn || (req_lsn_val <= replication_lsn && is_snapshot_clean)
            }
        }
    }

    #[tracing::instrument(name = "update_read_state", skip_all)]
    async fn read_from_snapshot_and_update_cache(
        &self,
        current_snapshot_lsn: u64,
        current_replication_lsn: u64,
        current_commit_lsn: u64,
    ) -> Result<Arc<ReadState>> {
        let mut table_state_snapshot = self.table_snapshot.write().await;
        let mut last_read_state_guard = self.last_read_state.write().await;
        let is_snapshot_clean = current_snapshot_lsn == current_commit_lsn;
        let last_read_lsn = self.last_read_lsn.load(Ordering::Acquire);

<<<<<<< HEAD
        // There're two cases we need to read current snapshot:
        // 1. last read state is stale
        // or 2. there's no activity in the current table
=======
>>>>>>> 15cf3da4
        if last_read_lsn < current_snapshot_lsn {
            // If the snapshot is fully committed and replication has progressed further,
            // we can consider the state valid up to the replication LSN.
            let effective_lsn =
                if is_snapshot_clean && current_snapshot_lsn < current_replication_lsn {
                    current_replication_lsn
                } else {
                    current_snapshot_lsn
                };

            let snapshot_read_output = table_state_snapshot.request_read().await?;

            self.last_read_lsn.store(effective_lsn, Ordering::Release);
            *last_read_state_guard = snapshot_read_output.take_as_read_state().await;
        }
        Ok(last_read_state_guard.clone())
    }

    #[tracing::instrument(name = "wait_for_lsn", skip_all)]
    async fn wait_for_relevant_lsn_change(
        &self,
        requested_lsn_val: u64,
        current_replication_lsn: u64,
        replication_lsn_rx: &mut watch::Receiver<u64>,
        table_snapshot_rx: &mut watch::Receiver<u64>,
    ) -> Result<()> {
        if requested_lsn_val > current_replication_lsn {
            replication_lsn_rx
                .changed()
                .await
                .map_err(|e| Error::WatchChannelRecvError { source: e })?;
        } else {
            table_snapshot_rx
                .changed()
                .await
                .map_err(|e| Error::WatchChannelRecvError { source: e })?;
        }
        Ok(())
    }
}

#[cfg(test)]
mod tests {
    use super::*;

    #[test]
    fn cache_decision_matrix() {
        struct Case {
            requested: Option<u64>,
            cached: u64,
            snap: u64,
            commit: u64,
            expect: bool,
        }

        let cases = [
            // hit: bounded read, snapshot is latest and within bound
            Case {
                requested: Some(42),
                cached: 42,
                snap: 42,
                commit: 42,
                expect: true,
            },
            // miss: bounded read, cache newer than caller wants
            Case {
                requested: Some(10),
                cached: 20,
                snap: 20,
                commit: 20,
                expect: false,
            },
            // hit: latest read, snapshot clean
            Case {
                requested: None,
                cached: 100,
                snap: 100,
                commit: 100,
                expect: true,
            },
            // miss: latest read, table advanced since cache
            Case {
                requested: None,
                cached: 50,
                snap: 60,
                commit: 60,
                expect: false,
            },
            // miss: bounded read, dirty snapshot (snapshot behind commit)
            Case {
                requested: Some(20),
                cached: 10,
                snap: 10,
                commit: 20,
                expect: false,
            },
            // miss: bounded read, dirty snapshot (snapshot ahead of commit)
            Case {
                requested: Some(30),
                cached: 25,
                snap: 25,
                commit: 20,
                expect: false,
            },
            // miss: latest read, dirty snapshot (snapshot behind commit)
            Case {
                requested: None,
                cached: 50,
                snap: 50,
                commit: 60,
                expect: false,
            },
            // miss: latest read, dirty snapshot (snapshot ahead of commit)
            Case {
                requested: None,
                cached: 70,
                snap: 70,
                commit: 65,
                expect: false,
            },
            // miss: uninitialized cache (cached_lsn = 0)
            Case {
                requested: Some(10),
                cached: 0,
                snap: 10,
                commit: 10,
                expect: false,
            },
            // miss: uninitialized cache for latest read
            Case {
                requested: None,
                cached: 0,
                snap: 10,
                commit: 10,
                expect: false,
            },
            // miss: uninitialized cache with all LSNs at 0 (initial state)
            Case {
                requested: Some(5),
                cached: 0,
                snap: 0,
                commit: 0,
                expect: false,
            },
            // miss: uninitialized cache with all LSNs at 0 for latest read
            Case {
                requested: None,
                cached: 0,
                snap: 0,
                commit: 0,
                expect: false,
            },
        ];

        for (i, c) in cases.iter().enumerate() {
            assert_eq!(
                ReadStateManager::should_use_cache(c.requested, c.cached, c.snap, c.commit),
                c.expect,
                "case {i} failed"
            );
        }
    }
}<|MERGE_RESOLUTION|>--- conflicted
+++ resolved
@@ -144,12 +144,6 @@
         let is_snapshot_clean = current_snapshot_lsn == current_commit_lsn;
         let last_read_lsn = self.last_read_lsn.load(Ordering::Acquire);
 
-<<<<<<< HEAD
-        // There're two cases we need to read current snapshot:
-        // 1. last read state is stale
-        // or 2. there's no activity in the current table
-=======
->>>>>>> 15cf3da4
         if last_read_lsn < current_snapshot_lsn {
             // If the snapshot is fully committed and replication has progressed further,
             // we can consider the state valid up to the replication LSN.
